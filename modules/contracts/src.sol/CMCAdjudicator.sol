// SPDX-License-Identifier: UNLICENSED
pragma solidity ^0.7.1;
pragma experimental ABIEncoderV2;

import "./interfaces/Commitment.sol";
import "./interfaces/ICMCAdjudicator.sol";
import "./interfaces/ITransferDefinition.sol";
import "./interfaces/Types.sol";
import "./CMCCore.sol";
import "./CMCAsset.sol";
import "./CMCDeposit.sol";
import "./lib/LibChannelCrypto.sol";
import "@openzeppelin/contracts/cryptography/MerkleProof.sol";
import "@openzeppelin/contracts/math/SafeMath.sol";

/// @title CMCAdjudicator - Dispute logic for ONE channel
contract CMCAdjudicator is CMCCore, CMCAsset, CMCDeposit, ICMCAdjudicator {
    using LibChannelCrypto for bytes32;
    using SafeMath for uint256;

    uint256 private constant INITIAL_DEFUND_NONCE = 1;

    ChannelDispute private channelDispute;
    mapping(address => uint256) private defundNonces;
    mapping(bytes32 => TransferDispute) private transferDisputes;

    modifier validateChannel(CoreChannelState calldata ccs) {
        require(
            ccs.channelAddress == address(this) &&
                ccs.alice == alice &&
                ccs.bob == bob,
            "CMCAdjudicator: INVALID_CHANNEL"
        );
        _;
    }

    modifier validateTransfer(CoreTransferState calldata cts) {
        require(
            cts.channelAddress == address(this),
            "CMCAdjudicator: INVALID_TRANSFER"
        );
        _;
    }

    function getChannelDispute()
        external
        view
        override
        onlyViaProxy
        nonReentrantView
        returns (ChannelDispute memory)
    {
        return channelDispute;
    }

    function getDefundNonce(address assetId)
        external
        view
        override
        onlyViaProxy
        nonReentrantView
        returns (uint256)
    {
        return defundNonces[assetId];
    }

    function getTransferDispute(bytes32 transferId)
        external
        view
        override
        onlyViaProxy
        nonReentrantView
        returns (TransferDispute memory)
    {
        return transferDisputes[transferId];
    }

    function disputeChannel(
        CoreChannelState calldata ccs,
        bytes calldata aliceSignature,
        bytes calldata bobSignature
    ) external override onlyViaProxy nonReentrant validateChannel(ccs) {
        // Verify Alice's and Bob's signature on the channel state
        verifySignatures(ccs, aliceSignature, bobSignature);

        // We cannot dispute a channel in its defund phase
        require(!inDefundPhase(), "CMCAdjudicator: INVALID_PHASE");

        // New nonce must be strictly greater than the stored one
        require(
            channelDispute.nonce < ccs.nonce,
            "CMCAdjudicator: INVALID_NONCE"
        );

        if (!inConsensusPhase()) {
            // We are not already in a dispute
            // Set expiries
            // TODO: offchain-ensure that there can't be an overflow
            channelDispute.consensusExpiry = block.timestamp.add(ccs.timeout);
            channelDispute.defundExpiry = block.timestamp.add(
                ccs.timeout.mul(2)
            );
        }

        // Store newer state
        channelDispute.channelStateHash = hashChannelState(ccs);
        channelDispute.nonce = ccs.nonce;
        channelDispute.merkleRoot = ccs.merkleRoot;

        // Emit event
        emit ChannelDisputed(msg.sender, address(this), channelDispute);
    }

<<<<<<< HEAD
    emit ChannelDefunded(msg.sender, address(this), channelDispute, assetIds, indices);
  }

  function disputeTransfer(CoreTransferState calldata cts, bytes32[] calldata merkleProofData)
    external
    override
    onlyViaProxy
    nonReentrant
    validateTransfer(cts)
  {
    // Verify that the given transfer state is included in the "finalized" channel state
    bytes32 transferStateHash = hashTransferState(cts);
    verifyMerkleProof(merkleProofData, channelDispute.merkleRoot, transferStateHash);

    // The channel needs to be in defund phase for that, i.e. channel state is "finalized"
    require(inDefundPhase(), "CMCAdjudicator: INVALID_PHASE");

    // Get stored dispute for this transfer
    TransferDispute storage transferDispute = transferDisputes[cts.transferId];

    // Verify that this transfer has not been disputed before
    require(transferDispute.transferDisputeExpiry == 0, "CMCAdjudicator: TRANSFER_ALREADY_DISPUTED");

    // Store transfer state and set expiry
    transferDispute.transferStateHash = transferStateHash;
    // TODO: offchain-ensure that there can't be an overflow
    transferDispute.transferDisputeExpiry = block.timestamp.add(cts.transferTimeout);

    emit TransferDisputed(msg.sender, address(this), cts.transferId, transferDispute);
  }

  function defundTransfer(
    CoreTransferState calldata cts,
    bytes calldata encodedInitialTransferState,
    bytes calldata encodedTransferResolver
  ) external override onlyViaProxy nonReentrant validateTransfer(cts) {
    // Get stored dispute for this transfer
    TransferDispute storage transferDispute = transferDisputes[cts.transferId];

    // Verify that a dispute for this transfer has already been started
    require(transferDispute.transferDisputeExpiry != 0, "CMCAdjudicator: TRANSFER_NOT_DISPUTED");

    // Verify that the given transfer state matches the stored one
    require(hashTransferState(cts) == transferDispute.transferStateHash, "CMCAdjudicator: INVALID_TRANSFER_HASH");

    // We can't defund twice
    require(!transferDispute.isDefunded, "CMCAdjudicator: TRANSFER_ALREADY_DEFUNDED");
    transferDispute.isDefunded = true;

    Balance memory balance;

    if (block.timestamp < transferDispute.transferDisputeExpiry) {
      // Before dispute expiry, responder can resolve
      require(msg.sender == cts.responder, "CMCAdjudicator: INVALID_MSG_SENDER");
      require(keccak256(encodedInitialTransferState) == cts.initialStateHash, "CMCAdjudicator: INVALID_TRANSFER_HASH");
      ITransferDefinition transferDefinition = ITransferDefinition(cts.transferDefinition);
      balance = transferDefinition.resolve(
        abi.encode(cts.balance),
        encodedInitialTransferState,
        encodedTransferResolver
      );
      // Verify that returned balances don't exceed initial balances
      require(
        balance.amount[0].add(balance.amount[1]) <= cts.balance.amount[0].add(cts.balance.amount[1]),
        "CMCAdjudicator: INVALID_BALANCES"
      );
    } else {
      // After dispute expiry, if the responder hasn't resolved, we defund the 
      // initial balance (can't ever be the non-initial balance since resolved
      // transfers do not exist in the channel state and cannot be defunded, so
      // safe to do)
      balance = cts.balance;
    }

    // Depending on previous code path, defund either resolved or initial balance
    makeBalanceEmergencyWithdrawable(cts.assetId, balance);

    // Emit event
    emit TransferDefunded(
      msg.sender,
      address(this),
      cts.transferId,
      transferDispute,
      encodedInitialTransferState,
      encodedTransferResolver,
      balance
    );
  }

  function verifySignatures(
    CoreChannelState calldata ccs,
    bytes calldata aliceSignature,
    bytes calldata bobSignature
  ) internal pure {
    bytes32 commitment = keccak256(abi.encode(CommitmentType.ChannelState, hashChannelState(ccs)));
    require(commitment.checkSignature(aliceSignature, ccs.alice), "CMCAdjudicator: INVALID_ALICE_SIG");
    require(commitment.checkSignature(bobSignature, ccs.bob), "CMCAdjudicator: INVALID_BOB_SIG");
  }

  function verifyMerkleProof(
    bytes32[] calldata proof,
    bytes32 root,
    bytes32 leaf
  ) internal pure {
    require(MerkleProof.verify(proof, root, leaf), "CMCAdjudicator: INVALID_MERKLE_PROOF");
  }

  function inConsensusPhase() internal view returns (bool) {
    return block.timestamp < channelDispute.consensusExpiry;
  }

  function inDefundPhase() internal view returns (bool) {
    return channelDispute.consensusExpiry <= block.timestamp && block.timestamp < channelDispute.defundExpiry;
  }

  function hashChannelState(CoreChannelState calldata ccs) internal pure returns (bytes32) {
    return keccak256(abi.encode(ccs));
  }

  function hashTransferState(CoreTransferState calldata cts) internal pure returns (bytes32) {
    return keccak256(abi.encode(cts));
  }
=======
    function defundChannel(
        CoreChannelState calldata ccs,
        address[] calldata assetIds,
        uint256[] calldata indices
    ) external override onlyViaProxy nonReentrant validateChannel(ccs) {
        // These checks are not strictly necessary, but it's a bit cleaner this way
        require(assetIds.length > 0, "CMCAdjudicator: NO_ASSETS_GIVEN");
        require(
            indices.length <= assetIds.length,
            "CMCAdjudicator: WRONG_ARRAY_LENGTHS"
        );

        // Verify that the given channel state matches the stored one
        require(
            hashChannelState(ccs) == channelDispute.channelStateHash,
            "CMCAdjudicator: INVALID_CHANNEL_HASH"
        );

        // We need to be in defund phase for that
        require(inDefundPhase(), "CMCAdjudicator: INVALID_PHASE");

        // TODO SECURITY: Beware of reentrancy
        // TODO: offchain-ensure that all arrays have the same length:
        // assetIds, balances, processedDepositsA, processedDepositsB, defundNonces
        // Make sure there are no duplicates in the assetIds -- duplicates are often a source of double-spends

        // Defund all assets given
        for (uint256 i = 0; i < assetIds.length; i++) {
            address assetId = assetIds[i];

            // Verify or find the index of the assetId in the ccs.assetIds
            uint256 index;
            if (i < indices.length) {
                // The index was supposedly given -- we verify
                index = indices[i];
                require(
                    assetId == ccs.assetIds[index],
                    "CMCAdjudicator: INDEX_MISMATCH"
                );
            } else {
                // we search through the assets in ccs
                for (index = 0; index < ccs.assetIds.length; index++) {
                    if (assetId == ccs.assetIds[index]) {
                        break;
                    }
                }
            }

            // Now, if `index`  is equal to the number of assets in ccs,
            // then the current asset is not in ccs;
            // otherwise, `index` is the index in ccs for the current asset

            // Check the assets haven't already been defunded + update the
            // defundNonce for that asset
            {
                // Open a new block to avoid "stack too deep" error
                uint256 defundNonce =
                    (index == ccs.assetIds.length)
                        ? INITIAL_DEFUND_NONCE
                        : ccs.defundNonces[index];
                require(
                    defundNonces[assetId] < defundNonce,
                    "CMCAdjudicator: CHANNEL_ALREADY_DEFUNDED"
                );
                defundNonces[assetId] = defundNonce;
            }

            // Get total deposits
            uint256 tdAlice = _getTotalDepositsAlice(assetId);
            uint256 tdBob = _getTotalDepositsBob(assetId);

            Balance memory balance;

            if (index == ccs.assetIds.length) {
                // The current asset is not a part of ccs; refund what has been deposited
                balance = Balance({
                    amount: [tdAlice, tdBob],
                    to: [payable(ccs.alice), payable(ccs.bob)]
                });
            } else {
                // Start with the final balances in ccs
                balance = ccs.balances[index];
                // Add unprocessed deposits
                balance.amount[0] = balance.amount[0].add(
                    tdAlice - ccs.processedDepositsA[index]
                );
                balance.amount[1] = balance.amount[1].add(
                    tdBob - ccs.processedDepositsB[index]
                );
            }

            // Add result to emergency-withdrawable amounts
            makeBalanceEmergencyWithdrawable(assetId, balance);
        }

        emit ChannelDefunded(
            msg.sender,
            address(this),
            channelDispute,
            assetIds,
            indices
        );
    }

    function disputeTransfer(
        CoreTransferState calldata cts,
        bytes32[] calldata merkleProofData
    ) external override onlyViaProxy nonReentrant validateTransfer(cts) {
        // Verify that the given transfer state is included in the "finalized" channel state
        bytes32 transferStateHash = hashTransferState(cts);
        verifyMerkleProof(
            merkleProofData,
            channelDispute.merkleRoot,
            transferStateHash
        );

        // The channel needs to be in defund phase for that, i.e. channel state is "finalized"
        require(inDefundPhase(), "CMCAdjudicator: INVALID_PHASE");

        // Get stored dispute for this transfer
        TransferDispute storage transferDispute =
            transferDisputes[cts.transferId];

        // Verify that this transfer has not been disputed before
        require(
            transferDispute.transferDisputeExpiry == 0,
            "CMCAdjudicator: TRANSFER_ALREADY_DISPUTED"
        );

        // Store transfer state and set expiry
        transferDispute.transferStateHash = transferStateHash;
        // TODO: offchain-ensure that there can't be an overflow
        transferDispute.transferDisputeExpiry = block.timestamp.add(
            cts.transferTimeout
        );

        emit TransferDisputed(
            msg.sender,
            address(this),
            cts.transferId,
            transferDispute
        );
    }

    function defundTransfer(
        CoreTransferState calldata cts,
        bytes calldata encodedInitialTransferState,
        bytes calldata encodedTransferResolver
    ) external override onlyViaProxy nonReentrant validateTransfer(cts) {
        // Get stored dispute for this transfer
        TransferDispute storage transferDispute =
            transferDisputes[cts.transferId];

        // Verify that a dispute for this transfer has already been started
        require(
            transferDispute.transferDisputeExpiry != 0,
            "CMCAdjudicator: TRANSFER_NOT_DISPUTED"
        );

        // Verify that the given transfer state matches the stored one
        require(
            hashTransferState(cts) == transferDispute.transferStateHash,
            "CMCAdjudicator: INVALID_TRANSFER_HASH"
        );

        // We can't defund twice
        require(
            !transferDispute.isDefunded,
            "CMCAdjudicator: TRANSFER_ALREADY_DEFUNDED"
        );
        transferDispute.isDefunded = true;

        Balance memory balance;

        if (block.timestamp < transferDispute.transferDisputeExpiry) {
            // Before dispute expiry, responder can resolve
            require(
                msg.sender == cts.responder,
                "CMCAdjudicator: INVALID_MSG_SENDER"
            );
            require(
                keccak256(encodedInitialTransferState) == cts.initialStateHash,
                "CMCAdjudicator: INVALID_TRANSFER_HASH"
            );
            ITransferDefinition transferDefinition =
                ITransferDefinition(cts.transferDefinition);
            balance = transferDefinition.resolve(
                abi.encode(cts.balance),
                encodedInitialTransferState,
                encodedTransferResolver
            );
            // Verify that returned balances don't exceed initial balances
            require(
                balance.amount[0].add(balance.amount[1]) <=
                    cts.balance.amount[0].add(cts.balance.amount[1]),
                "CMCAdjudicator: INVALID_BALANCES"
            );
        } else {
            // After dispute expiry, if the responder hasn't resolved, we defund the initial balance
            balance = cts.balance;
        }

        // Depending on previous code path, defund either resolved or initial balance
        makeBalanceEmergencyWithdrawable(cts.assetId, balance);

        // Emit event
        emit TransferDefunded(
            msg.sender,
            address(this),
            transferDispute,
            encodedInitialTransferState,
            encodedTransferResolver,
            balance
        );
    }

    function verifySignatures(
        CoreChannelState calldata ccs,
        bytes calldata aliceSignature,
        bytes calldata bobSignature
    ) internal pure {
        bytes32 commitment =
            keccak256(
                abi.encode(CommitmentType.ChannelState, hashChannelState(ccs))
            );
        require(
            commitment.checkSignature(aliceSignature, ccs.alice),
            "CMCAdjudicator: INVALID_ALICE_SIG"
        );
        require(
            commitment.checkSignature(bobSignature, ccs.bob),
            "CMCAdjudicator: INVALID_BOB_SIG"
        );
    }

    function verifyMerkleProof(
        bytes32[] calldata proof,
        bytes32 root,
        bytes32 leaf
    ) internal pure {
        require(
            MerkleProof.verify(proof, root, leaf),
            "CMCAdjudicator: INVALID_MERKLE_PROOF"
        );
    }

    function inConsensusPhase() internal view returns (bool) {
        return block.timestamp < channelDispute.consensusExpiry;
    }

    function inDefundPhase() internal view returns (bool) {
        return
            channelDispute.consensusExpiry <= block.timestamp &&
            block.timestamp < channelDispute.defundExpiry;
    }

    function hashChannelState(CoreChannelState calldata ccs)
        internal
        pure
        returns (bytes32)
    {
        return keccak256(abi.encode(ccs));
    }

    function hashTransferState(CoreTransferState calldata cts)
        internal
        pure
        returns (bytes32)
    {
        return keccak256(abi.encode(cts));
    }
>>>>>>> 2a317e07
}<|MERGE_RESOLUTION|>--- conflicted
+++ resolved
@@ -111,130 +111,6 @@
         emit ChannelDisputed(msg.sender, address(this), channelDispute);
     }
 
-<<<<<<< HEAD
-    emit ChannelDefunded(msg.sender, address(this), channelDispute, assetIds, indices);
-  }
-
-  function disputeTransfer(CoreTransferState calldata cts, bytes32[] calldata merkleProofData)
-    external
-    override
-    onlyViaProxy
-    nonReentrant
-    validateTransfer(cts)
-  {
-    // Verify that the given transfer state is included in the "finalized" channel state
-    bytes32 transferStateHash = hashTransferState(cts);
-    verifyMerkleProof(merkleProofData, channelDispute.merkleRoot, transferStateHash);
-
-    // The channel needs to be in defund phase for that, i.e. channel state is "finalized"
-    require(inDefundPhase(), "CMCAdjudicator: INVALID_PHASE");
-
-    // Get stored dispute for this transfer
-    TransferDispute storage transferDispute = transferDisputes[cts.transferId];
-
-    // Verify that this transfer has not been disputed before
-    require(transferDispute.transferDisputeExpiry == 0, "CMCAdjudicator: TRANSFER_ALREADY_DISPUTED");
-
-    // Store transfer state and set expiry
-    transferDispute.transferStateHash = transferStateHash;
-    // TODO: offchain-ensure that there can't be an overflow
-    transferDispute.transferDisputeExpiry = block.timestamp.add(cts.transferTimeout);
-
-    emit TransferDisputed(msg.sender, address(this), cts.transferId, transferDispute);
-  }
-
-  function defundTransfer(
-    CoreTransferState calldata cts,
-    bytes calldata encodedInitialTransferState,
-    bytes calldata encodedTransferResolver
-  ) external override onlyViaProxy nonReentrant validateTransfer(cts) {
-    // Get stored dispute for this transfer
-    TransferDispute storage transferDispute = transferDisputes[cts.transferId];
-
-    // Verify that a dispute for this transfer has already been started
-    require(transferDispute.transferDisputeExpiry != 0, "CMCAdjudicator: TRANSFER_NOT_DISPUTED");
-
-    // Verify that the given transfer state matches the stored one
-    require(hashTransferState(cts) == transferDispute.transferStateHash, "CMCAdjudicator: INVALID_TRANSFER_HASH");
-
-    // We can't defund twice
-    require(!transferDispute.isDefunded, "CMCAdjudicator: TRANSFER_ALREADY_DEFUNDED");
-    transferDispute.isDefunded = true;
-
-    Balance memory balance;
-
-    if (block.timestamp < transferDispute.transferDisputeExpiry) {
-      // Before dispute expiry, responder can resolve
-      require(msg.sender == cts.responder, "CMCAdjudicator: INVALID_MSG_SENDER");
-      require(keccak256(encodedInitialTransferState) == cts.initialStateHash, "CMCAdjudicator: INVALID_TRANSFER_HASH");
-      ITransferDefinition transferDefinition = ITransferDefinition(cts.transferDefinition);
-      balance = transferDefinition.resolve(
-        abi.encode(cts.balance),
-        encodedInitialTransferState,
-        encodedTransferResolver
-      );
-      // Verify that returned balances don't exceed initial balances
-      require(
-        balance.amount[0].add(balance.amount[1]) <= cts.balance.amount[0].add(cts.balance.amount[1]),
-        "CMCAdjudicator: INVALID_BALANCES"
-      );
-    } else {
-      // After dispute expiry, if the responder hasn't resolved, we defund the 
-      // initial balance (can't ever be the non-initial balance since resolved
-      // transfers do not exist in the channel state and cannot be defunded, so
-      // safe to do)
-      balance = cts.balance;
-    }
-
-    // Depending on previous code path, defund either resolved or initial balance
-    makeBalanceEmergencyWithdrawable(cts.assetId, balance);
-
-    // Emit event
-    emit TransferDefunded(
-      msg.sender,
-      address(this),
-      cts.transferId,
-      transferDispute,
-      encodedInitialTransferState,
-      encodedTransferResolver,
-      balance
-    );
-  }
-
-  function verifySignatures(
-    CoreChannelState calldata ccs,
-    bytes calldata aliceSignature,
-    bytes calldata bobSignature
-  ) internal pure {
-    bytes32 commitment = keccak256(abi.encode(CommitmentType.ChannelState, hashChannelState(ccs)));
-    require(commitment.checkSignature(aliceSignature, ccs.alice), "CMCAdjudicator: INVALID_ALICE_SIG");
-    require(commitment.checkSignature(bobSignature, ccs.bob), "CMCAdjudicator: INVALID_BOB_SIG");
-  }
-
-  function verifyMerkleProof(
-    bytes32[] calldata proof,
-    bytes32 root,
-    bytes32 leaf
-  ) internal pure {
-    require(MerkleProof.verify(proof, root, leaf), "CMCAdjudicator: INVALID_MERKLE_PROOF");
-  }
-
-  function inConsensusPhase() internal view returns (bool) {
-    return block.timestamp < channelDispute.consensusExpiry;
-  }
-
-  function inDefundPhase() internal view returns (bool) {
-    return channelDispute.consensusExpiry <= block.timestamp && block.timestamp < channelDispute.defundExpiry;
-  }
-
-  function hashChannelState(CoreChannelState calldata ccs) internal pure returns (bytes32) {
-    return keccak256(abi.encode(ccs));
-  }
-
-  function hashTransferState(CoreTransferState calldata cts) internal pure returns (bytes32) {
-    return keccak256(abi.encode(cts));
-  }
-=======
     function defundChannel(
         CoreChannelState calldata ccs,
         address[] calldata assetIds,
@@ -506,5 +382,4 @@
     {
         return keccak256(abi.encode(cts));
     }
->>>>>>> 2a317e07
 }