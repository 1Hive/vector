import { WithdrawCommitment } from "@connext/vector-contracts";
import {
  CreateTransferParams,
  ConditionalTransferType,
  ResolveTransferParams,
  FullChannelState,
  LinkedTransferStateEncoding,
  LinkedTransferResolverEncoding,
  LinkedTransferState,
  Result,
  DEFAULT_TRANSFER_TIMEOUT,
  FullTransferState,
  LinkedTransferResolver,
  WithdrawState,
  WithdrawStateEncoding,
  WithdrawResolverEncoding,
  EngineParams,
  IChannelSigner,
  ChainAddresses,
} from "@connext/vector-types";
import { BigNumber } from "ethers";

import { InvalidTransferType } from "./errors";

export function convertConditionalTransferParams(
  params: EngineParams.ConditionalTransfer,
  signer: IChannelSigner,
  channel: FullChannelState,
  chainAddresses: ChainAddresses,
): Result<CreateTransferParams, InvalidTransferType> {
  const { channelAddress, amount, assetId, recipient, routingId, details, timeout } = params;

  const participants =
    channel.participants[0] == signer.address
      ? channel.participants
      : [channel.participants[1], channel.participants[0]];
  const recipientChainId = params.recipientChainId ? params.recipientChainId : channel.networkContext.chainId;
  const recipientAssetId = params.recipientAssetId ? params.recipientAssetId : params.assetId;

  let transferDefinition: string | undefined;
  let transferInitialState: LinkedTransferState;
  let encodings: string[];

  if (params.conditionType === ConditionalTransferType.LinkedTransfer) {
    transferDefinition = chainAddresses[channel.networkContext.chainId].linkedTransferDefinition;
    transferInitialState = {
      balance: {
        amount: [amount, "0"],
        to: participants,
      },
      linkedHash: details.linkedHash,
    };
    encodings = [LinkedTransferStateEncoding, LinkedTransferResolverEncoding];
  } else {
    return Result.fail(new InvalidTransferType(params.conditionType));
  }

  // TODO: enforce that passed in meta is an object
  const meta = {
    routingId,
    path: [{ recipient, recipientChainId, recipientAssetId }],
    ...params.meta,
  };

  return Result.ok({
    channelAddress,
    amount,
    assetId,
    transferDefinition: transferDefinition!,
    transferInitialState,
    timeout: timeout || DEFAULT_TRANSFER_TIMEOUT.toString(),
    encodings,
    meta,
  });
}

export function convertResolveConditionParams(
  params: EngineParams.ResolveTransfer,
  transfer: FullTransferState,
): Result<ResolveTransferParams, InvalidTransferType> {
  const { channelAddress, routingId, details } = params;
  let transferResolver: LinkedTransferResolver;

  if (params.conditionType == ConditionalTransferType.LinkedTransfer) {
    transferResolver = {
      preImage: details.preImage,
    };
  } else {
    return Result.fail(new InvalidTransferType(params.conditionType));
  }

<<<<<<< HEAD
  const meta = {
    routingId,
    meta: params.meta,
  };

=======
>>>>>>> 96d4ff79
  return Result.ok({
    channelAddress,
    transferId: transfer.transferId,
    transferResolver,
    routingId,
  });
}

export async function convertWithdrawParams(
  params: EngineParams.Withdraw,
  signer: IChannelSigner,
  channel: FullChannelState,
): Promise<Result<CreateTransferParams, InvalidTransferType>> {
  const { channelAddress, assetId, recipient, fee } = params;

  // If there is a fee being charged, add the fee to the amount.
  const amount = fee
    ? BigNumber.from(params.amount)
        .add(fee)
        .toString()
    : params.amount;

  const commitment = new WithdrawCommitment(
    channel.channelAddress,
    channel.participants,
    params.recipient,
    assetId,
    // Important: Use params.amount here which doesn't include fee!!
    params.amount,
    // Use channel nonce as a way to keep withdraw hashes unique
    channel.nonce.toString(),
  );

  const initiatorSignature = await signer.signMessage(commitment.hashToSign());

  const counterpartySigner =
    channel.participants[0] == signer.address ? channel.participants[1] : channel.participants[0];

  const transferInitialState: WithdrawState = {
    balance: {
      amount: [amount, "0"],
      to: [recipient, counterpartySigner],
    },
    initiatorSignature,
    signers: [signer.address, counterpartySigner],
    data: commitment.hashToSign(),
    nonce: channel.nonce.toString(),
    fee: fee ? fee : "0",
  };

  return Result.ok({
    channelAddress,
    amount,
    assetId,
    transferDefinition: channel.networkContext.withdrawDefinition!,
    transferInitialState,
    timeout: DEFAULT_TRANSFER_TIMEOUT.toString(),
    encodings: [WithdrawStateEncoding, WithdrawResolverEncoding],
    // Note: we MUST include withdrawNonce in meta. The counterparty will NOT have the same nonce on their end otherwise.
    meta: {
      withdrawNonce: channel.nonce.toString(),
    },
  });
}<|MERGE_RESOLUTION|>--- conflicted
+++ resolved
@@ -89,14 +89,6 @@
     return Result.fail(new InvalidTransferType(params.conditionType));
   }
 
-<<<<<<< HEAD
-  const meta = {
-    routingId,
-    meta: params.meta,
-  };
-
-=======
->>>>>>> 96d4ff79
   return Result.ok({
     channelAddress,
     transferId: transfer.transferId,
