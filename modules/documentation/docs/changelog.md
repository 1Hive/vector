# Vector Changelog

## Next Release

<<<<<<< HEAD

- \[ops\] Add persistent storage for Grafana
=======
- \[contracts\] Add `transactionHash` to withdrawal commitment
- \[store\] Add `transferDefinition` to filter options on `getTransfers`
- \[store\] Add `getWithdrawalCommitmentByTransactionHash` method
>>>>>>> 07c6b23e


## 0.1.15-beta.12

- \[contracts\] Deploy contracts to BSC testnet

## 0.1.15-beta.11

- \[iframe\] Allow `chainAddresses` and `messagingUrl` to be passed into iframe's node creation

## 0.1.15-beta.10

- \[router\] Improve router dashboards
- \[contracts\] Add xdai deployment

## 0.1.15-beta.9

- \[router\] Add router dashboards

## 0.1.15-beta.8

- \[types\] Remove unique constraint from `TransferEncodingSchema`

## 0.1.15-beta.7

- \[ops\] Fix github actions.

## 0.1.15-beta.6

- \[node, router\] Prisma upgrade.

## 0.1.15-beta.5

- \[contracts\] Fix token approval bug

## 0.1.15-beta.4

- \[iframe\] Improve error parsing

## 0.1.15-beta.3

- \[node\] Expose `getTransfers` method.

## 0.1.15-beta.2

- \[utils\] Create util for determining which participant
- \[all\] Don't use pino-pretty in prod mode

## 0.1.15-beta.1

- \[router\] Do not forward if deposit balance is not present in channel
- \[router\] Fix start script to pass mnemonic secret into router

## 0.1.15-beta.0

- \[utils\] Don't use `instanceof` operator

## 0.1.14

- \[server-node\] Fix withdrawal commitment store bugs
- \[server-node\] Fix error handling (always use `jsonifyError`)

## 0.1.13

- \[router\] Hotfix for gas price query errors
- \[router\] Admin endpoint to retry withdrawal txs

## 0.1.13-beta.0

- \[all\] Update packages that were flagged by `npm audit`

## 0.1.12

- \[all\] Update packages that were flagged by `npm audit`

## 0.1.11

- \[all\] Update packages that were flagged by `npm audit`

## 0.1.10

- \[utils\] Pass in `chainId` when creating providers

## 0.1.9

- \[engine\] Fix deposit reconciliation race condition evaluation
- \[contracts\] Use `gasNow` to get mainnet gas price over ethers

## 0.1.8

- \[node\] Add `getTransfers` endpoint with filtering capabilities.
- \[router\] Add router dashboard with signer address balance monitoring.

## 0.1.8-beta.6

- \[protocol\] Fix non-checksummed addresses

## 0.1.8-beta.5

- \[iframe\] Allows connect on iframe to be called multiple times (i.e. with different chainProviders)
- \[engine\] Only updates disputes/sends isAlive messages if chain is supported
- \[browser-node\] Changes store prefix to be signer-specific, doesn't delete stores on start if signer key !== locally stored key
- \[browser-node\] Removes crossChainTransfer from browser-node

## 0.1.8-beta.4

- \[contracts\] Add `drip` task to hardhat
- \[engine\] Ensure created withdrawals are resolved on startup

## 0.1.8-beta.3

- \[messaging\] Fix for loop in message retry code

## 0.1.8-beta.2

- \[messaging\] Fix for loop in message retry code

## 0.1.8-beta.1

- \[protocol\] Remove retrying on protocol messages
- \[protocol\] Hard error for lock release

(Kids -- don't debug on prod)

## 0.1.8-beta.0

- \[protocol\] Retry sending messages
- \[protocol\] Do not throw error if lock is not released
- \[messaging\] Add retry logic

## 0.1.7

- \[router\] Update status of processed stored updates

## 0.1.6

- \[browser-node\] Save crossChainTransfer error state

## 0.1.5

- \[browser-node\] Fix bug in `crossChainTransferStore` key

## 0.1.4

- \[contracts\] Fix bug in `chainService`

## 0.1.3

- \[browser-node\] Remove from storage if transfer is cancelled.
- \[browser-node\] Register listener for sender cancellations once
- \[browser-node\] Don't hang on `crossChainTransfer` if sender-side transfer cancelled
- \[router\] Handle unverified (sent a single-signed) updates for transfer forwarding on check-in (using `reconcileDeposit` for state consensus)
- \[contracts\] Improvements with `gasPrice` and `gasLimit` in chain servce

## 0.1.3-beta.1

- \[browser-node\] Remove from storage if transfer is cancelled.

## 0.1.2

- \[router\] Add NATS client
- \[browser-node, server-node\] Add methods to get router config
- \[browser-node\] Verify swap supported before `crossChainTransfer`
- \[router\] Hotfix `toString()` undefined
- \[ops\] Add LogDNA tag support to router config

## 0.1.1

- \[all\] Improve logging
- \[contracts\] Add etherscan verification plugin
- \[router\] Correctly reclaim from the sender's channel
- \[contracts\] Check if channel is deployed right before deploying
- \[router\] Checksum config assetIds
- \[engine\] Checksum user input assetIds

## 0.1.0

- \[all\] Mainnet release :tada:
- \[all\] Improve handling of non-vector errors

## 0.1.0-rc.25

- \[all\] Improve error handling

## 0.1.0-rc.24

- \[utils\] Update `eccrypto-js` to fix sig recovery bug

## 0.1.0-rc.23

- \[types\] Restore signature length to 130
- \[protocol\] Add signature logging

## 0.1.0-rc.22

- \[types\] Update signature regex

## 0.1.0-rc.21

- \[browser-node\] Require `chainProviders` to be passed into iframe

## 0.1.0-rc.20

- \[engine\] Retry on deposit race condition for inbound errors

## 0.1.0-rc.19

- \[router\] Remove obtrusive metrics
- \[messaging\] Properly catch messaging timeouts
- \[ops\] Fix router logdna

## 0.1.0-rc.18

- \[all\] Fix bad publishing

## 0.1.0-rc.17

- \[router\] Allow payments that exceed `reclaimThreshold` to be collateralized just in time
- \[router\] Allow `profile.target` to be 0 (always use just in time collateralization)
- \[messaging\] Improve error context

## 0.1.0-rc.16

- \[engine\] Retry on deposit race condition
- \[router\] Cleanup collateral transaction logic + more tests
- \[browser-node\] make crosschain transfers idempotent

## 0.1.0-rc.9

- \[router/server-node\] optionally skip checkin on start

## 0.1.0-rc.8

- \[messaging\] add `undefined` check on error handling

## 0.1.0-rc.7

- \[types\] relax `transferResolver` schema to allow for ethers decoded values

## 0.1.0-rc.6

- \[router\] fix prisma webpack

## 0.1.0-rc.4

- \[router\] add logdna service

## 0.1.0-rc.3

- \[contracts\] add deployment info for mainnet and matic mainnet

## 0.1.0-rc.1

- \[router\] add isAlive check before forwarding transfer to increase odds of successful transfer

## 0.1.0-rc.0

- \[contracts\] audit results implemented
- \[router\] store and process queued updates
- \[engine\] restore state from counterparty
- \[engine\] handle `isAlive` messages
- \[router\] fix rebalance profile getter to respect assetIds
- \[router\] cancel transfers if they are unsuccessful
- \[contracts\] added required `EncodedCancel` getter to transfer registry interface
- \[engine\] add rpc schema + param conversion tests

## 0.0.38

- propagate meta through updates

## 0.0.37

- refactor messaging service

## 0.0.36

- use correct withdrawal amount

## 0.0.35

- remove browser node `waitFor` calls

## 0.0.33

- add sign method to browser node

## 0.0.32

- add utility sign method

## 0.0.31

- fix browser node store issue
- fix `TFullTransferState` schema
- store `getChannelStateByParticipants` accepts identifiers instead of addresses
- make sure all rpc queries properly return `Result` types in error cases
- add `crossChainTransfer` to iframe

## 0.0.28

- use receiver payment name instead of transfer definition
- add protocol-level validation
- add `create` protocol integration tests

## 0.0.26

- fix cross-chain transfer bug

## 0.0.23

- add `sync` unit tests
- clean `sync` code
- remove syncing attempts on protocol startup
- add message schema validation to inbound protocol updates
- bring images and packages back in sync

## 0.0.21

- fix `iframe-app` docker image to not override env vars on start

## 0.0.20

- fix allowance bug in `chainReader` for token deposits

## 0.0.19

- republish due to browser-node error in 0.0.18

## 0.0.18

- public identifiers prefixed with `vector` instead of `indra`

## 0.0.17

- update dispute contract events to be more verbose
- add `AliceDeposited` events
- add `TransferRegistered` and `TransferRemoved` events
- rename `emergencyWithdraw` to `exit`
- update contract documentation (ready for audit)

## 0.0.16

- fix dockerfile in iframe-app

## 0.0.15

- fix db package issue which was causing migrations to break

## 0.0.14

- use individual ethers packages instead of ethers
- various smaller contract changes
- simplified inheritance hierarchy for channel mastercopy
- cheaper `onlyViaProxy` modifier
- saturated addition for emergency-withdrawable amounts
- dockerized iframe-app published with docker images
- add endpoint for getting ethprovider sync status

## 0.0.13

- chainId pulled from opcode if not provided on creation
- improve testing
- deploy contracts to Kovan
- refactor protocol to improve readability
- pass in array of assetIds to `defundChannel` (defund by assetId)
- add `getRegisteredTransfers` rpc + node methods
- move to withdrawal pattern
- move from block numbers to timestamps
- browser-node-sdk: generate entropy fully at iframe
- refactor channel factory

## 0.0.12

- Browser node iframe functionality

## 0.0.11

- introduce and use commitment types
- reconcile hashing
- remove commitment type

## @connext/{types,utils,contracts,protocol,engine,browser-node}@0.0.9, @connext/{server-node}@0.0.10

- implement generalized withdrawals
- fix and minor improvements around asset transfers
- move dispute methods into engine
- shorter revert message style and contract tests speedup
- minor cleanup and reorganization related to types and interfaces
- make transfer types generic

## @connext/{types,utils,contracts,protocol,engine,browser-node}@0.0.9, @connext/{server-node}@0.0.9

- add deploy channel tx function to eth service
- add autodeployment after setup for some chains (currently only arbitrum)
- add arbitrum to address book

## @connext/{types,utils,contracts,protocol,engine,browser-node}@0.0.6-beta.1, @connext/{server-node}@0.0.8

- fix `defundNonce` in server node store
- expose nats 4221 by default
- support trio and contract testing across remote chains
- improve asset handling
- minor changes in transfer definitions and transfer registry

## @connext/{types,utils,contracts,protocol,engine,browser-node}@0.0.4

- Fix webpack configs for browser node.

## @connext/{types,utils,contracts,protocol,engine,browser-node}@0.0.3-beta.5

- add revert messages to `LibIterableMapping`.
- fix browser-node store `getChannelStateByParticipants` method.

## @connext/{types,utils,contracts,protocol,engine,browser-node}@0.0.3-beta.0

- fix bug in onchain computation of channel address.
- simplify Proxy contract.
- `@connext/vector-utils` dependency fixes.
- migrate buidler to hardhat.<|MERGE_RESOLUTION|>--- conflicted
+++ resolved
@@ -2,15 +2,11 @@
 
 ## Next Release
 
-<<<<<<< HEAD
 
 - \[ops\] Add persistent storage for Grafana
-=======
 - \[contracts\] Add `transactionHash` to withdrawal commitment
 - \[store\] Add `transferDefinition` to filter options on `getTransfers`
 - \[store\] Add `getWithdrawalCommitmentByTransactionHash` method
->>>>>>> 07c6b23e
-
 
 ## 0.1.15-beta.12
 
