import {
  IChannelSigner,
  ChannelUpdate,
  IMessagingService,
  NodeError,
  LockInformation,
  Result,
  EngineParams,
  FullChannelState,
  FullTransferState,
  EngineError,
  VectorError,
  MessagingError,
  ProtocolError,
  IBasicMessaging,
  RouterError,
  NodeResponses,
  NATS_CLUSTER_URL,
  NATS_AUTH_URL,
  NATS_WS_URL,
  ConditionalTransferCreatedPayload,
  ConditionalTransferRoutingCompletePayload,
  RunAuctionPayload,
} from "@connext/vector-types";
import axios, { AxiosResponse } from "axios";
import pino, { BaseLogger } from "pino";
import { INatsService, natsServiceFactory } from "ts-natsutil";

import { isNode } from "./env";
import { safeJsonParse, safeJsonStringify } from "./json";

export { AuthService } from "ts-natsutil";

export type MessagingConfig = {
  messagingUrl?: string;
  authUrl?: string;
  natsUrl?: string;
  bearerToken?: string;
  signer?: IChannelSigner;
  logger?: BaseLogger;
};

export const getBearerToken = (authUrl: string, signer: IChannelSigner) => async (): Promise<string> => {
  const nonceResponse = await axios.get(`${authUrl}/auth/${signer.publicIdentifier}`);
  const nonce = nonceResponse.data;
  const sig = await signer.signMessage(nonce);
  const verifyResponse: AxiosResponse<string> = await axios.post(`${authUrl}/auth`, {
    sig,
    userIdentifier: signer.publicIdentifier,
  });
  return verifyResponse.data;
};

export class NatsBasicMessagingService implements IBasicMessaging {
  private connection: INatsService | undefined;
  private log: BaseLogger;

  private authUrl?: string;
  private bearerToken?: string;
  private natsUrl?: string;
  private signer?: IChannelSigner;

  constructor(config: MessagingConfig) {
    this.log = config.logger || pino();

    // Either messagingUrl or authUrl+natsUrl must be specified
    if (config.messagingUrl) {
      this.authUrl = config.messagingUrl;
      // backwards compatible config for new cluster
      if (config.messagingUrl === "https://messaging.connext.network") {
        config.authUrl = NATS_AUTH_URL;
        config.natsUrl = isNode() ? NATS_CLUSTER_URL : NATS_WS_URL;
      }
      if (isNode()) {
        this.natsUrl = `nats://${
          // Remove protocol prefix and port+path suffix
          config.messagingUrl
            .replace(/^.*:\/\//, "")
            .replace(/\//, "")
            .replace(/:[0-9]+/, "")
        }:4222`;
      } else {
        // Browser env
        this.natsUrl = `${
          // Replace "http" in the protocol with "ws" (preserving an "s" suffix if present)
          config.messagingUrl.replace(/:\/\/.*/, "").replace("http", "ws")
        }://${
          // Remove protocol prefix & path suffix from messaging Url
          config.messagingUrl.replace(/^.*:\/\//, "").replace(/\//, "")
        }/ws-nats`;
      }
      this.log.info(`Derived natsUrl=${this.natsUrl} from messagingUrl=${config.messagingUrl}`);
    } else if (!config.authUrl || !config.natsUrl) {
      config.authUrl = NATS_AUTH_URL;
      config.natsUrl = isNode() ? NATS_CLUSTER_URL : NATS_WS_URL;
    }

    // Let authUrl and/or natsUrl overwrite messagingUrl if both are provided
    if (config.authUrl) {
      this.authUrl = config.authUrl;
    }
    if (config.natsUrl) {
      this.natsUrl = config.natsUrl;
    }

    this.log.info({ natsUrl: this.natsUrl, authUrl: this.authUrl }, "Messaging config generated");

    if (config.bearerToken) {
      this.bearerToken = config.bearerToken;
    } else if (config.signer) {
      this.signer = config.signer;
    } else {
      throw new Error(`Either a bearerToken or signer must be provided`);
    }
  }

  private isConnected(): boolean {
    return !!this.connection?.isConnected();
  }

  public assertConnected(): void {
    if (!this.isConnected()) {
      throw new Error(`No connection detected, use connect() method`);
    }
  }

  async connect(): Promise<void> {
    if (!this.bearerToken) {
      const nonce = (await axios.get(`${this.authUrl}/auth/${this.signer.publicIdentifier}`)).data;
      const sig = await this.signer.signMessage(nonce);
      const verifyResponse: AxiosResponse<string> = await axios.post(`${this.authUrl}/auth`, {
        sig,
        userIdentifier: this.signer.publicIdentifier,
      });
      this.bearerToken = verifyResponse.data;
    }
    // TODO: fail fast w sensible error message if bearer token is invalid #446
    const service = natsServiceFactory(
      {
        bearerToken: this.bearerToken,
        natsServers: [this.natsUrl],
      },
      this.log.child({ module: "Messaging-Nats" }),
    );

    const natsConnection = await service.connect();
    this.connection = service;
    this.log.debug(`Connected!`);
    if (typeof natsConnection.addEventListener === "function") {
      natsConnection.addEventListener("close", async () => {
        this.bearerToken = undefined;
        await this.connect();
      });
    } else {
      natsConnection.on("close", async () => {
        this.bearerToken = undefined;
        await this.connect();
      });
    }
  }

  async disconnect(): Promise<void> {
    this.connection?.disconnect();
  }

  // Generic methods
  public async publish(subject: string, data: any): Promise<void> {
    this.assertConnected();
    const toPublish = safeJsonStringify(data);
    this.log.debug({ subject, data }, `Publishing`);
    await this.connection!.publish(subject, toPublish);
  }

  public async publishUniqueInbox(subject: string, data: any, inbox: string): Promise<void> {
    this.assertConnected();
    const toPublish = safeJsonStringify(data);
    this.log.debug({ subject, data, inbox }, `Publishing`);
    await this.connection!.publish(subject, toPublish, inbox);
  }

  public async request(subject: string, timeout: number, data: any): Promise<any> {
    this.assertConnected();
    this.log.debug(`Requesting ${subject} with data: ${JSON.stringify(data)}`);
    const response = await this.connection!.request(subject, timeout, JSON.stringify(data));
    this.log.debug(`Request for ${subject} returned: ${JSON.stringify(response)}`);
    return response;
  }

  public async subscribe(subject: string, callback: (msg: any, err?: any) => void): Promise<void> {
    this.assertConnected();
    await this.connection!.subscribe(subject, (msg: any, err?: any): void => {
      const parsedMsg = typeof msg === `string` ? JSON.parse(msg) : msg;
      const parsedData = typeof msg.data === `string` ? JSON.parse(msg.data) : msg.data;
      parsedMsg.data = parsedData;
      callback(msg, err);
    });
    this.log.debug({ subject }, `Subscription created`);
  }

  public async unsubscribe(subject: string): Promise<void> {
    this.assertConnected();
    const unsubscribeFrom = this.getSubjectsToUnsubscribeFrom(subject);
    unsubscribeFrom.forEach((sub) => {
      this.connection!.unsubscribe(sub);
    });
  }

  public async flush(): Promise<void> {
    await this.connection!.flush();
  }

  // Helper methods
  protected getSubjectsToUnsubscribeFrom(subject: string): string[] {
    // must account for wildcards
    const subscribedTo = this.connection!.getSubscribedSubjects();
    const unsubscribeFrom: string[] = [];

    // get all the substrings to match in the existing subscriptions
    // anything after `>` doesnt matter
    // `*` represents any set of characters
    // if no match for split, will return [subject]
    const substrsToMatch = subject.split(`>`)[0].split(`*`);
    subscribedTo.forEach((subscribedSubject) => {
      let subjectIncludesAllSubstrings = true;
      substrsToMatch.forEach((match) => {
        if (!(subscribedSubject ?? "").includes(match) && match !== ``) {
          subjectIncludesAllSubstrings = false;
        }
      });
      if (subjectIncludesAllSubstrings) {
        unsubscribeFrom.push(subscribedSubject);
      }
    });

    return unsubscribeFrom;
  }

  protected async respondToMessage<T = any>(inbox: string, response: Result<T, Error>, method: string): Promise<void> {
    this.log.debug({ method, inbox }, `Sending response`);
    await this.publish(inbox, response.toJson());
  }

  protected async registerCallback<T = any>(
    subscriptionSubject: string,
    callback: (dataReceived: Result<T, VectorError>, from: string, inbox: string) => void,
    method: string,
  ): Promise<void> {
    await this.subscribe(subscriptionSubject, (msg, err) => {
      this.log.debug({ method, msg }, "Received message");
      const from = msg.subject.split(".")[1];
      if (err) {
        callback(Result.fail(new MessagingError(err)), from, msg.reply);
        return;
      }
      const { result } = this.parseIncomingMessage<T>(msg);

      callback(result, from, msg.reply);
      return;
    });
    this.log.debug({ method, subject: subscriptionSubject }, `Subscription created`);
  }

  private async sendMessage<T = any, R = any>(
    data: Result<T, any>,
    subjectSuffix: string,
    to: string,
    from: string,
    timeout: number,
    method: string,
  ): Promise<Result<R>> {
    this.assertConnected();
    const subject = `${to}.${from}.${subjectSuffix}`;
    const msgBody = safeJsonStringify(data.toJson());
    try {
      this.log.debug({ method, msgBody }, "Sending message");
      const msg = await this.request(subject, timeout, msgBody);
      this.log.debug({ method, msg }, "Received response");
      const { result } = this.parseIncomingMessage<R>(msg);
      return result;
    } catch (e) {
      this.log.error(
        { error: e.message ?? e, subject: subjectSuffix, data: msgBody, method },
        "Sending message failed",
      );
      const error = e.message ?? e ?? "";
      return Result.fail(
        new MessagingError(
          error.includes("Request timed out") || error.includes("timeout")
            ? MessagingError.reasons.Timeout
            : MessagingError.reasons.Unknown,
          {
            messagingError: e.message ?? e,
            subject,
            data: data.toJson(),
            method,
          },
        ),
      );
    }
  }

  protected async sendMessageWithRetries<T = any, R = any>(
    data: Result<T, any>,
    subjectSuffix: string,
    to: string,
    from: string,
    timeout: number,
    numRetries: number,
    method: string,
  ): Promise<Result<R, any>> {
    // FIXME: apparently we don't know how to write for loops
    // let result: Result<R>;
    const result = await this.sendMessage(data, subjectSuffix, to, from, timeout, method);
    // for (let attempt = 0; attempt++; attempt < numRetries + 1) {
    //   result = await this.sendMessage(data, subjectSuffix, to, from, timeout, method);
    //   if (result.isError && result.getError()!.message === MessagingError.reasons.Timeout) {
    //     this.log.warn({ attempt, numRetries }, "Message timed out, retrying");
    //     // wait a bit
    //     await delay(1000);
    //     continue;
    //   }
    //   // not an error, break
    //   break;
    // }
    return result;
  }

  protected parseIncomingMessage<R>(msg: any): { result: Result<R, any>; parsed: any } {
    const parsedMsg = typeof msg === `string` ? safeJsonParse(msg) : msg;
    const parsedData = typeof msg.data === `string` ? safeJsonParse(msg.data) : msg.data;
    parsedMsg.data = parsedData;
    return { result: Result.fromJson<R, any>(parsedMsg.data), parsed: parsedMsg };
  }
}

export class NatsMessagingService extends NatsBasicMessagingService implements IMessagingService {
  private logger: BaseLogger;

  constructor(private readonly config: MessagingConfig) {
    super(config);
    this.logger = config.logger ?? pino();
  }

  // PROTOCOL METHODS
  async sendProtocolMessage(
    channelUpdate: ChannelUpdate<any>,
    previousUpdate?: ChannelUpdate<any>,
    timeout = 30_000,
    numRetries = 0,
  ): Promise<Result<{ update: ChannelUpdate<any>; previousUpdate: ChannelUpdate<any> }, ProtocolError>> {
    return this.sendMessageWithRetries(
      Result.ok({ update: channelUpdate, previousUpdate }),
      "protocol",
      channelUpdate.toIdentifier,
      channelUpdate.fromIdentifier,
      timeout,
      numRetries,
      "sendProtocolMessage",
    );
  }

  async onReceiveProtocolMessage(
    myPublicIdentifier: string,
    callback: (
      result: Result<{ update: ChannelUpdate<any>; previousUpdate: ChannelUpdate<any> }, ProtocolError>,
      from: string,
      inbox: string,
    ) => void,
  ): Promise<void> {
    return this.registerCallback(`${myPublicIdentifier}.*.protocol`, callback, "onReceiveProtocolMessage");
  }

  async respondToProtocolMessage(
    inbox: string,
    channelUpdate: ChannelUpdate<any>,
    previousUpdate?: ChannelUpdate<any>,
  ): Promise<void> {
    return this.respondToMessage(
      inbox,
      Result.ok({ update: channelUpdate, previousUpdate }),
      "respondToProtocolMessage",
    );
  }

  async respondWithProtocolError(inbox: string, error: ProtocolError): Promise<void> {
    return this.respondToMessage(inbox, Result.fail(error), "respondWithProtocolError");
  }
  ////////////

  // RESTORE METHODS
  async sendRestoreStateMessage(
    restoreData: Result<{ chainId: number } | { channelAddress: string }, EngineError>,
    to: string,
    from: string,
    timeout = 30_000,
    numRetries?: number,
  ): Promise<Result<{ channel: FullChannelState; activeTransfers: FullTransferState[] } | void, EngineError>> {
    return this.sendMessageWithRetries(
      restoreData,
      "restore",
      to,
      from,
      timeout,
      numRetries,
      "sendRestoreStateMessage",
    );
  }

  async onReceiveRestoreStateMessage(
    publicIdentifier: string,
    callback: (
      restoreData: Result<{ chainId: number } | { channelAddress: string }, EngineError>,
      from: string,
      inbox: string,
    ) => void,
  ): Promise<void> {
    await this.registerCallback(`${publicIdentifier}.*.restore`, callback, "onReceiveRestoreStateMessage");
  }

  async respondToRestoreStateMessage(
    inbox: string,
    restoreData: Result<{ channel: FullChannelState; activeTransfers: FullTransferState[] } | void, EngineError>,
  ): Promise<void> {
    return this.respondToMessage(inbox, restoreData, "respondToRestoreStateMessage");
  }
  ////////////

  // SETUP METHODS
  async sendSetupMessage(
    setupInfo: Result<Omit<EngineParams.Setup, "counterpartyIdentifier">, Error>,
    to: string,
    from: string,
    timeout = 30_000,
    numRetries = 0,
  ): Promise<Result<{ channelAddress: string }, MessagingError>> {
    const method = "sendSetupMessage";
    return this.sendMessageWithRetries(setupInfo, "setup", to, from, timeout, numRetries, method);
  }

  async onReceiveSetupMessage(
    publicIdentifier: string,
    callback: (
      setupInfo: Result<Omit<EngineParams.Setup, "counterpartyIdentifier">, MessagingError>,
      from: string,
      inbox: string,
    ) => void,
  ): Promise<void> {
    await this.registerCallback(`${publicIdentifier}.*.setup`, callback, "onReceiveSetupMessage");
  }

  async respondToSetupMessage(inbox: string, params: Result<{ channelAddress: string }, Error>): Promise<void> {
    return this.respondToMessage(inbox, params, "respondToSetupMessage");
  }
  ////////////

  // REQUEST COLLATERAL METHODS
  async sendRequestCollateralMessage(
    requestCollateralParams: Result<EngineParams.RequestCollateral, VectorError>,
    to: string,
    from: string,
    timeout = 30_000,
    numRetries = 0,
  ): Promise<Result<undefined, VectorError>> {
    return this.sendMessageWithRetries(
      requestCollateralParams,
      "request-collateral",
      to,
      from,
      timeout,
      numRetries,
      "sendRequestCollateralMessage",
    );
  }

  async onReceiveRequestCollateralMessage(
    publicIdentifier: string,
    callback: (params: Result<EngineParams.RequestCollateral, VectorError>, from: string, inbox: string) => void,
  ): Promise<void> {
    return this.registerCallback(
      `${publicIdentifier}.*.request-collateral`,
      callback,
      "onReceiveRequestCollateralMessage",
    );
  }

  async respondToRequestCollateralMessage(
    inbox: string,
    params: Result<{ message?: string }, VectorError>,
  ): Promise<void> {
    return this.respondToMessage(inbox, params, "respondToRequestCollateralMessage");
  }
  ////////////

  // LOCK METHODS
  async sendLockMessage(
    lockInfo: Result<LockInformation, NodeError>,
    to: string,
    from: string,
    timeout = 30_000, // TODO this timeout is copied from memolock
    numRetries = 0,
  ): Promise<Result<LockInformation, NodeError>> {
    return this.sendMessageWithRetries(lockInfo, "lock", to, from, timeout, numRetries, "sendLockMessage");
  }

  async onReceiveLockMessage(
    publicIdentifier: string,
    callback: (lockInfo: Result<LockInformation, NodeError>, from: string, inbox: string) => void,
  ): Promise<void> {
    return this.registerCallback(`${publicIdentifier}.*.lock`, callback, "onReceiveLockMessage");
  }

  async respondToLockMessage(inbox: string, lockInformation: Result<LockInformation, NodeError>): Promise<void> {
    return this.respondToMessage(inbox, lockInformation, "respondToLockMessage");
  }
  ////////////

  // ISALIVE METHODS
  sendIsAliveMessage(
    isAlive: Result<{ channelAddress: string; skipCheckIn?: boolean }, VectorError>,
    to: string,
    from: string,
    timeout = 30_000,
    numRetries?: number,
  ): Promise<Result<{ channelAddress: string }, VectorError>> {
    return this.sendMessageWithRetries(isAlive, "isalive", to, from, timeout, numRetries, "sendIsAliveMessage");
  }

  onReceiveIsAliveMessage(
    publicIdentifier: string,
    callback: (
      isAlive: Result<{ channelAddress: string; skipCheckIn?: boolean }, VectorError>,
      from: string,
      inbox: string,
    ) => void,
  ): Promise<void> {
    return this.registerCallback(`${publicIdentifier}.*.isalive`, callback, "onReceiveIsAliveMessage");
  }

  respondToIsAliveMessage(inbox: string, params: Result<{ channelAddress: string }, VectorError>): Promise<void> {
    return this.respondToMessage(inbox, params, "respondToIsAliveMessage");
  }
  ////////////

  // CONFIG METHODS
  async sendRouterConfigMessage(
    configRequest: Result<void, VectorError>,
    to: string,
    from: string,
    timeout = 30_000,
    numRetries?: number,
  ): Promise<Result<NodeResponses.GetRouterConfig, RouterError | MessagingError>> {
    return this.sendMessageWithRetries(
      configRequest,
      "config",
      to,
      from,
      timeout,
      numRetries,
      "sendRouterConfigMessage",
    );
  }
  ////////////

  // TRANSFER QUOTE METHODS
  sendTransferQuoteMessage(
    quoteRequest: Result<Omit<EngineParams.GetTransferQuote, "routerIdentifier">, VectorError>,
    to: string,
    from: string,
    timeout = 30_000,
    numRetries?: number,
  ): Promise<Result<NodeResponses.TransferQuote, RouterError | MessagingError>> {
    return this.sendMessageWithRetries(
      quoteRequest,
      "transfer-quote",
      to,
      from,
      timeout,
      numRetries,
      "sendTransferQuoteMessage",
    );
  }
  ////////////

  // WITHDRAWAL QUOTE METHODS
  sendWithdrawalQuoteMessage(
    quoteRequest: Result<EngineParams.GetWithdrawalQuote, NodeError>,
    to: string,
    from: string,
    timeout = 30_000,
    numRetries?: number,
  ): Promise<Result<NodeResponses.WithdrawalQuote, NodeError | MessagingError>> {
    return this.sendMessageWithRetries(
      quoteRequest,
      "withdrawal-quote",
      to,
      from,
      timeout,
      numRetries,
      "sendWithdrawalQuoteMessage",
    );
  }

  onReceiveWithdrawalQuoteMessage(
    myPublicIdentifier: string,
    callback: (quoteRequest: Result<EngineParams.GetWithdrawalQuote, NodeError>, from: string, inbox: string) => void,
  ): Promise<void> {
    return this.registerCallback(
      `${myPublicIdentifier}.*.withdrawal-quote`,
      callback,
      "onReceiveWithdrawalQuoteMessage",
    );
  }

  respondToWithdrawalQuoteMessage(
    inbox: string,
    quote: Result<NodeResponses.WithdrawalQuote, NodeError>,
  ): Promise<void> {
    return this.respondToMessage(inbox, quote, "respondToWithdrawalQuoteMessage");
  }
  ////////////

  // ROUTING COMPLETE
  publishTransferRoutingCompleteMessage(
    to: string,
    from: string,
    data: Result<ConditionalTransferRoutingCompletePayload, VectorError>,
  ): Promise<void> {
    return this.publish(`${to}.${from}.transfer-routing-complete`, safeJsonStringify(data.toJson()));
  }

  onReceiveTransferRoutingCompleteMessage(
    myPublicIdentifier: string,
    callback: (
      quoteRequest: Result<ConditionalTransferRoutingCompletePayload, NodeError>,
      from: string,
      inbox: string,
    ) => void,
  ): Promise<void> {
    return this.registerCallback(
      `${myPublicIdentifier}.*.transfer-routing-complete`,
      callback,
      "onReceiveForwardedTransferMessage",
    );
  }
  ////////////
<<<<<<< HEAD
  // AUCTION METHODS

  publishStartAuction(
    to: string,
    from: string,
    data: Result<EngineParams.RunAuction, NodeError>,
    inbox: string,
  ): Promise<void> {
    console.log("publishStartAuctionMessage ======> ", `${to}.${from}.start-auction`);
    return this.publishUniqueInbox(`${from}.${to}.start-auction`, data, inbox);
  }

  async onReceiveAuctionMessage(
    myPublicIdentifier: string,
    inbox,
    callback: (runAuction: Result<NodeResponses.RunAuction, NodeError>, from: string, inbox: string) => void | any,
  ): Promise<void | any> {
    console.log("onReceiveAuctionMessage ======> ", `waiting for auction responses on inbox ${inbox}`);
    return this.registerCallback(inbox, callback, "onReceiveAuctionMessage");
  }
=======

  // WITHDRAWAL SUBMITTED
  publishWithdrawalSubmittedMessage(
    to: string,
    from: string,
    data: Result<{ channelAddress: string; txHash: string; transferId: string }, VectorError>,
  ): Promise<void> {
    return this.publish(`${to}.${from}.withdrawal-submitted`, safeJsonStringify(data.toJson()));
  }

  onReceiveWithdrawalSubmittedMessage(
    myPublicIdentifier: string,
    callback: (
      submitted: Result<{ channelAddress: string; txHash: string; transferId: string }, NodeError>,
      from: string,
      inbox: string,
    ) => void,
  ): Promise<void> {
    return this.registerCallback(
      `${myPublicIdentifier}.*.withdrawal-submitted`,
      callback,
      "onReceiveWithdrawalSubmittedMessage",
    );
  }
  ////////////
>>>>>>> b9b6cd07
}<|MERGE_RESOLUTION|>--- conflicted
+++ resolved
@@ -643,7 +643,6 @@
     );
   }
   ////////////
-<<<<<<< HEAD
   // AUCTION METHODS
 
   publishStartAuction(
@@ -664,7 +663,6 @@
     console.log("onReceiveAuctionMessage ======> ", `waiting for auction responses on inbox ${inbox}`);
     return this.registerCallback(inbox, callback, "onReceiveAuctionMessage");
   }
-=======
 
   // WITHDRAWAL SUBMITTED
   publishWithdrawalSubmittedMessage(
@@ -690,5 +688,4 @@
     );
   }
   ////////////
->>>>>>> b9b6cd07
 }