--- conflicted
+++ resolved
@@ -83,7 +83,6 @@
     BadUpdateType: "Unrecognized update type",
     ChannelAlreadySetup: "Channel is already setup",
     ChannelNotFound: "No channel found in storage",
-<<<<<<< HEAD
     ExternalValidationFailed: "Failed external validation",
     InDispute: "Channel currently in dispute",
     InsufficientFunds: "Insufficient funds in channel",
@@ -98,10 +97,8 @@
     InvalidToIdentifier: "Update `toIdentifier` is invalid",
     InvalidUpdateNonce: "Update nonce must be previousState.nonce + 1",
     LongChannelTimeout: `Channel timeout above maximum of ${MAXIMUM_CHANNEL_TIMEOUT.toString()}s`,
+    MalformedDetails: "Channel update details are malformed",
     NoActiveTransfers: "Active transfers are undefined",
-=======
-    MalformedDetails: "Channel update details are malformed",
->>>>>>> 0faf68a0
     SetupTimeoutInvalid: "Provided state timeout is invalid",
     ShortChannelTimeout: `Channel timeout below minimum of ${MINIMUM_CHANNEL_TIMEOUT.toString()}s`,
     StoreFailure: "Failed to pull data from store",
