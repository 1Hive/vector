{
  "name": "iframe-app",
  "version": "0.0.1",
  "private": true,
  "dependencies": {
<<<<<<< HEAD
    "@connext/vector-browser-node": "0.0.36",
    "@connext/vector-types": "0.0.36",
    "@connext/vector-utils": "0.0.36",
    "@ethersproject/bytes": "5.0.6",
    "@ethersproject/hdnode": "5.0.6",
    "@ethersproject/keccak256": "5.0.5",
    "@ethersproject/random": "5.0.5",
    "@ethersproject/strings": "5.0.6",
    "@ethersproject/wallet": "5.0.8",
=======
    "@connext/vector-browser-node": "0.0.40",
    "@connext/vector-types": "0.0.40",
    "@connext/vector-utils": "0.0.40",
    "@ethersproject/bytes": "5.0.8",
    "@ethersproject/hdnode": "5.0.7",
    "@ethersproject/keccak256": "5.0.6",
    "@ethersproject/random": "5.0.6",
    "@ethersproject/strings": "5.0.7",
    "@ethersproject/wallet": "5.0.9",
>>>>>>> 76e98104
    "@types/node": "14.14.6",
    "@types/react": "16.9.53",
    "@types/react-dom": "16.9.8",
    "pino": "6.7.0",
    "react": "17.0.1",
    "react-dom": "17.0.1",
    "react-scripts": "3.4.3",
    "typescript": "4.0.5"
  },
  "scripts": {
    "start": "BROWSER=none PORT=3030 react-scripts start",
    "build": "REACT_APP_VECTOR_CONFIG=$(cat \"../../ops/config/browser.default.json\") SKIP_PREFLIGHT_CHECK=true react-scripts build",
    "build-prod": "SKIP_PREFLIGHT_CHECK=true react-scripts build",
    "test": "react-scripts test",
    "eject": "react-scripts eject"
  },
  "eslintConfig": {
    "extends": [
      "react-app"
    ]
  },
  "browserslist": {
    "production": [
      ">0.2%",
      "not dead",
      "not op_mini all"
    ],
    "development": [
      "last 1 chrome version",
      "last 1 firefox version",
      "last 1 safari version"
    ]
  },
  "devDependencies": {
    "@types/pino": "6.3.3"
  }
}<|MERGE_RESOLUTION|>--- conflicted
+++ resolved
@@ -3,17 +3,6 @@
   "version": "0.0.1",
   "private": true,
   "dependencies": {
-<<<<<<< HEAD
-    "@connext/vector-browser-node": "0.0.36",
-    "@connext/vector-types": "0.0.36",
-    "@connext/vector-utils": "0.0.36",
-    "@ethersproject/bytes": "5.0.6",
-    "@ethersproject/hdnode": "5.0.6",
-    "@ethersproject/keccak256": "5.0.5",
-    "@ethersproject/random": "5.0.5",
-    "@ethersproject/strings": "5.0.6",
-    "@ethersproject/wallet": "5.0.8",
-=======
     "@connext/vector-browser-node": "0.0.40",
     "@connext/vector-types": "0.0.40",
     "@connext/vector-utils": "0.0.40",
@@ -23,7 +12,6 @@
     "@ethersproject/random": "5.0.6",
     "@ethersproject/strings": "5.0.7",
     "@ethersproject/wallet": "5.0.9",
->>>>>>> 76e98104
     "@types/node": "14.14.6",
     "@types/react": "16.9.53",
     "@types/react-dom": "16.9.8",
