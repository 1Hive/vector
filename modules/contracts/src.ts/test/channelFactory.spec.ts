--- conflicted
+++ resolved
@@ -93,15 +93,8 @@
     const code = await provider.getCode(channelAddress);
     expect(code).to.not.be.eq("0x");
 
-<<<<<<< HEAD
-    const latestDeposit = await (
-      new Contract(channelAddress, ChannelMastercopy.abi, alice)
-    ).getLatestDeposit(
-      addressZero,
-=======
     const totalDepositedA = await new Contract(channelAddress, ChannelMastercopy.abi, deployer).totalDepositedA(
       constants.AddressZero,
->>>>>>> d1aaaf9d
     );
     expect(totalDepositedA).to.be.eq(value);
   });
