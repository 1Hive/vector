--- conflicted
+++ resolved
@@ -9,15 +9,10 @@
   NodeParams,
   TRANSFER_DECREMENT,
   INodeService,
-<<<<<<< HEAD
   NodeError,
   FullChannelState,
   IsAlivePayload,
-=======
-  FullChannelState,
   FullTransferState,
-  NodeError,
->>>>>>> 0bf79ca5
 } from "@connext/vector-types";
 import { getBalanceForAssetId, decodeTransferResolver } from "@connext/vector-utils";
 import { BaseLogger } from "pino";
@@ -40,13 +35,10 @@
     InvalidForwardingInfo: "Invalid information to forward transfer within meta",
     UnableToCollateralize: "Could not collateralize receiver channel",
     InvalidTransferDefinition: "Could not find transfer definition",
-<<<<<<< HEAD
     StoredUpdateError: "Error in stored update",
     IsAliveError: "Error processing isAlive",
-=======
     ReceiverOffline: "Recipient was not online, could not forward",
     FailedToCancelSenderTransfer: "Could not cancel sender transfer",
->>>>>>> 0bf79ca5
   } as const;
 
   constructor(
@@ -179,9 +171,8 @@
     } else if (resolveResult.isError && resolveResult.getError()?.message === NodeError.reasons.Timeout) {
       // Store the transfer, retry later
       // TODO: add logic to periodically retry resolving transfers
-      const type = "TransferResolution";
       logger.warn({ senderTransfer: senderTransfer.transferId }, "Cancellation queued");
-      await store.queueUpdate(type, resolveParams);
+      await store.queueUpdate(senderTransfer.channelAddress, RouterUpdateType.TRANSFER_RESOLUTION, resolveParams);
     }
 
     // return
@@ -210,11 +201,6 @@
     transferDefinition: senderTransferDefinition,
   } = senderTransfer;
   const meta = { ...untypedMeta } as RouterSchemas.RouterMeta & any;
-<<<<<<< HEAD
-  const [path] = meta.path;
-
-  const recipientIdentifier = path.recipient;
-=======
   const { routingId } = meta ?? {};
   const [path] = meta.path ?? [];
   const recipientIdentifier = path?.recipient;
@@ -227,7 +213,6 @@
       }),
     );
   }
->>>>>>> 0bf79ca5
 
   const senderChannelRes = await nodeService.getStateChannel({
     channelAddress: senderChannelAddress,
@@ -358,7 +343,6 @@
   };
   const transfer = await nodeService.conditionalTransfer(params);
   if (transfer.isError) {
-<<<<<<< HEAD
     if (!requireOnline && transfer.getError()?.message === NodeError.reasons.Timeout) {
       // store transfer
       const type = RouterUpdateType.TRANSFER_CREATION;
@@ -370,7 +354,6 @@
         ...(transfer.getError()!.context ?? {}),
       }),
     );
-=======
     // // TODO: properly implement offline payments
     // if (!requireOnline && transfer.getError()?.message === NodeError.reasons.Timeout) {
     //   // store transfer
@@ -419,7 +402,6 @@
       createError: transfer.getError()?.message,
       ...(transfer.getError()!.context ?? {}),
     });
->>>>>>> 0bf79ca5
   }
 
   return Result.ok(transfer.getValue());
