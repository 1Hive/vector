--- conflicted
+++ resolved
@@ -1,10 +1,6 @@
 {
   "name": "@connext/vector-types",
-<<<<<<< HEAD
-  "version": "0.0.6-beta.0",
-=======
   "version": "0.0.6-beta.1",
->>>>>>> 8009bcbd
   "description": "TypeScript typings for common Connext types",
   "main": "dist/index.js",
   "module": "dist/index.esm.js",
