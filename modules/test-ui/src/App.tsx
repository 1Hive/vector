import { BrowserNode } from "@connext/vector-browser-node";
<<<<<<< HEAD
import { createlockHash, getBalanceForAssetId, getRandomBytes32 } from "@connext/vector-utils";
=======
import { getPublicKeyFromPublicIdentifier, decrypt , encrypt, ChannelSigner, createlockHash, getBalanceForAssetId, getRandomBytes32 } from "@connext/vector-utils";
>>>>>>> d708b5b2
import React, { useEffect, useState } from "react";
import pino from "pino";
import { Wallet, constants } from "ethers";
import { Col, Divider, Row, Statistic, Input, Typography, Table, Form, Button, Select, List, Collapse } from "antd";
import { EngineEvents, EngineParams, FullChannelState, TransferNames } from "@connext/vector-types";

import "./App.css";

const storedMnemonic = localStorage.getItem("mnemonic");

function App() {
  const [node, setNode] = useState<BrowserNode>();
  const [channel, setChannel] = useState<FullChannelState>();
  const [mnemonic, setMnemonic] = useState<string>();

  const [setupLoading, setSetupLoading] = useState<boolean>(false);
  const [connectLoading, setConnectLoading] = useState<boolean>(false);
  const [depositLoading, setDepositLoading] = useState<boolean>(false);
  const [requestCollateralLoading, setRequestCollateralLoading] = useState<boolean>(false);
  const [transferLoading, setTransferLoading] = useState<boolean>(false);
  const [withdrawLoading, setWithdrawLoading] = useState<boolean>(false);

  const [connectError, setConnectError] = useState<string>();

  const [withdrawForm] = Form.useForm();
  const [transferForm] = Form.useForm();

  useEffect(() => {
    const init = async () => {
      if (!storedMnemonic) {
        return;
      }
      console.log("Found stored mnemonic, hydrating node");
      await connectNode(storedMnemonic);
    };
    init();
    // eslint-disable-next-line react-hooks/exhaustive-deps
  }, []);

  const connectNode = async (mnemonic: string) => {
    try {
      setConnectLoading(true);
      const client = await BrowserNode.connect({
        iframeSrc: "http://localhost:3030",
        logger: pino(),
      });
      const rpc: EngineParams.RpcRequest = {
        id: Date.now(),
        jsonrpc: "2.0",
        method: "connext_authenticate",
        params: {},
      };
      console.log("SENDING AUTH");
      const auth = await client.send(rpc);
      console.log("auth: ", auth);
      const channelsRes = await client.getStateChannels();
      if (channelsRes.isError) {
        setConnectError(channelsRes.getError().message);
        return;
      }
      const _channel = channelsRes.getValue()[0];
      if (_channel) {
        const channelRes = await client.getStateChannel({ channelAddress: _channel });
        console.log("Channel found in store:", channelRes.getValue());
        setChannel(channelRes.getValue());
      }
      setNode(client);
      localStorage.setItem("mnemonic", mnemonic);
      setMnemonic(mnemonic);
      client.on(EngineEvents.DEPOSIT_RECONCILED, async data => {
        console.log("Received EngineEvents.DEPOSIT_RECONCILED: ", data);
        await updateChannel(client, data.channelAddress);
      });
      client.on(EngineEvents.CONDITIONAL_TRANSFER_CREATED, async data => {
        console.log("Received EngineEvents.CONDITIONAL_TRANSFER_CREATED: ", data);
        if (data.transfer.meta.path[0].recipient !== client.publicIdentifier) {
          console.log("We are the sender");
          return;
        }
        console.log(data.transfer.meta.encryptedPreImage, wallet.privateKey);
        const decryptedPreImage = await decrypt(data.transfer.meta.encryptedPreImage, wallet.privateKey);
        console.log(decryptedPreImage);

        const requestRes = await client.resolveTransfer({
          channelAddress: data.transfer.channelAddress,
          transferResolver: {
            preImage: decryptedPreImage,
          },
          transferId: data.transfer.transferId,
        });
        if (requestRes.isError) {
          console.error("Error transfering", requestRes.getError());
        }
        await updateChannel(client, data.channelAddress);
      });
    } catch (e) {
      console.error("Error connecting node: ", e);
      setConnectError(e.message);
    } finally {
      setConnectLoading(false);
    }
  };

  const updateChannel = async (node: BrowserNode, channelAddress: string) => {
    const res = await node.getStateChannel({ channelAddress });
    if (res.isError) {
      console.error("Error getting state channel", res.getError());
    } else {
      console.log("Updated channel:", res.getValue());
      setChannel(res.getValue());
    }
  };

  const setupChannel = async (aliceIdentifier: string) => {
    setSetupLoading(true);
    const setupRes = await node.setup({
      counterpartyIdentifier: aliceIdentifier,
      chainId: 1337,
      timeout: "100000",
    });
    if (setupRes.isError) {
      console.error(setupRes.getError());
    } else {
      setChannel(setupRes.getValue() as FullChannelState);
    }
    setSetupLoading(false);
  };

  const reconcileDeposit = async (assetId: string) => {
    setDepositLoading(true);
    const depositRes = await node.reconcileDeposit({
      channelAddress: channel.channelAddress,
      assetId,
    });
    if (depositRes.isError) {
      console.error("Error depositing", depositRes.getError());
    }
    setDepositLoading(false);
  };

  const requestCollateral = async (assetId: string) => {
    setRequestCollateralLoading(true);
    const requestRes = await node.requestCollateral({
      channelAddress: channel.channelAddress,
      assetId,
    });
    if (requestRes.isError) {
      console.error("Error depositing", requestRes.getError());
    }
    setRequestCollateralLoading(false);
  };

  const transfer = async (assetId: string, amount: string, recipient: string, preImage: string) => {
    setTransferLoading(true);

    const submittedMeta: { encryptedPreImage?: string } = {};
    if (recipient) {
      const recipientPublicKey = await getPublicKeyFromPublicIdentifier(recipient);
      const encryptedPreImage = await encrypt(preImage, recipientPublicKey);
      submittedMeta.encryptedPreImage = encryptedPreImage;
    }

    const requestRes = await node.conditionalTransfer({
      type: TransferNames.HashlockTransfer,
      channelAddress: channel.channelAddress,
      assetId,
      amount,
      recipient,
      details: {
        lockHash: createlockHash(preImage),
        expiry: "0",
      },
      meta: submittedMeta,
    });
    if (requestRes.isError) {
      console.error("Error transferring", requestRes.getError());
    }
    setTransferLoading(false);
  };

  const withdraw = async (assetId: string, amount: string, recipient: string) => {
    setWithdrawLoading(true);
    const requestRes = await node.withdraw({
      channelAddress: channel.channelAddress,
      assetId,
      amount,
      recipient,
    });
    if (requestRes.isError) {
      console.error("Error withdrawing", requestRes.getError());
    }
    setWithdrawLoading(false);
  };

  const onFinishFailed = (errorInfo: any) => {
    console.log("Failed:", errorInfo);
  };

  return (
    <div style={{ margin: 36 }}>
      <Typography.Title>Vector Browser Node</Typography.Title>
      <Divider orientation="left">Connection</Divider>
      <Row gutter={16}>
        {node?.publicIdentifier ? (
          <>
            <Col span={16}>
              <List
                itemLayout="horizontal"
                dataSource={[
                  { title: "Public Identifier", description: node!.publicIdentifier },
                  { title: "Signer Address", description: node!.signerAddress },
                ]}
                renderItem={item => (
                  <List.Item>
                    <List.Item.Meta title={item.title} description={item.description} />
                  </List.Item>
                )}
              />
              <Collapse>
                <Collapse.Panel header="Show Mnemonic" key="1">
                  <p>{mnemonic}</p>
                </Collapse.Panel>
              </Collapse>
            </Col>
            <Col span={8}>
              <Button
                danger
                onClick={() => {
                  indexedDB.deleteDatabase("VectorIndexedDBDatabase");
                  localStorage.clear();
                  window.location.reload();
                }}
              >
                Clear Store
              </Button>
            </Col>
          </>
        ) : connectError ? (
          <>
            <Col span={16}>
              <Statistic title="Error Connecting Node" value={connectError} />
            </Col>
            <Col span={8}>
              <Button
                danger
                onClick={() => {
                  indexedDB.deleteDatabase("VectorIndexedDBDatabase");
                  localStorage.clear();
                  window.location.reload();
                }}
              >
                Clear Store
              </Button>
            </Col>
          </>
        ) : (
          <>
            <Col span={16}>
              <Input.Search
                placeholder="Mnemonic"
                enterButton="Setup Node"
                size="large"
                value={mnemonic}
                onSearch={connectNode}
                loading={connectLoading}
              />
            </Col>
            <Col span={8}>
              <Button type="primary" size="large" onClick={() => setMnemonic(Wallet.createRandom().mnemonic.phrase)}>
                Generate Random Mnemonic
              </Button>
            </Col>
          </>
        )}
      </Row>
      {node?.publicIdentifier && (
        <>
          <Divider orientation="left">Channel</Divider>
          <Row gutter={16}>
            <Col span={24}>
              {channel ? (
                <Statistic title="Channel Address" value={channel.channelAddress} />
              ) : (
                <Form layout="horizontal" name="deposit" wrapperCol={{ span: 18 }} labelCol={{ span: 6 }}>
                  <Form.Item label="Setup Channel">
                    <Input.Search
                      onSearch={async value => setupChannel(value)}
                      placeholder="Counterparty Identifier"
                      enterButton="Setup"
                      loading={setupLoading}
                    />
                  </Form.Item>
                </Form>
              )}
            </Col>
          </Row>

          <Divider orientation="left">Balance & Deposit</Divider>
          <Row gutter={16}>
            {channel && channel.assetIds && (
              <Col span={24}>
                <Table
                  dataSource={channel.assetIds.map((assetId, index) => {
                    return {
                      key: index,
                      assetId,
                      counterpartyBalance: channel.balances[index].amount[0], // they are Alice
                      myBalance: channel.balances[index].amount[1], // we are Bob
                    };
                  })}
                  columns={[
                    {
                      title: "Asset ID",
                      dataIndex: "assetId",
                      key: "assetId",
                    },
                    {
                      title: "My Balance",
                      dataIndex: "myBalance",
                      key: "myBalance",
                    },
                    {
                      title: "Counterparty Balance",
                      dataIndex: "counterpartyBalance",
                      key: "counterpartyBalance",
                    },
                  ]}
                />
              </Col>
            )}
          </Row>
          <div style={{ paddingTop: 24 }} />
          <Row gutter={16}>
            <Col span={24}>
              <Form layout="horizontal" name="deposit" wrapperCol={{ span: 18 }} labelCol={{ span: 6 }}>
                <Form.Item label="Reconcile Deposit">
                  <Input.Search
                    placeholder={constants.AddressZero}
                    enterButton="Reconcile"
                    suffix="Asset ID"
                    onSearch={assetId => reconcileDeposit(assetId || constants.AddressZero)}
                    loading={depositLoading}
                  />
                </Form.Item>
                <Form.Item label="Request Collateral">
                  <Input.Search
                    placeholder={constants.AddressZero}
                    enterButton="Request"
                    suffix="Asset ID"
                    onSearch={assetId => requestCollateral(assetId || constants.AddressZero)}
                    loading={requestCollateralLoading}
                  />
                </Form.Item>
              </Form>
            </Col>
          </Row>

          <Divider orientation="left">Transfer</Divider>
          <Row gutter={16}>
            <Col span={24}>
              <Form
                layout="horizontal"
                labelCol={{ span: 6 }}
                wrapperCol={{ span: 18 }}
                name="transfer"
                initialValues={{ assetId: channel?.assetIds && channel?.assetIds[0], preImage: getRandomBytes32() }}
                onFinish={values => transfer(values.assetId, values.amount, values.recipient, values.preImage)}
                onFinishFailed={onFinishFailed}
                form={transferForm}
              >
                <Form.Item label="Asset ID" name="assetId">
                  <Select>
                    {channel?.assetIds?.map(aid => {
                      return (
                        <Select.Option key={aid} value={aid}>
                          {aid}
                        </Select.Option>
                      );
                    })}
                  </Select>
                </Form.Item>

                <Form.Item
                  label="Recipient"
                  name="recipient"
                  rules={[{ required: true, message: "Please input recipient address" }]}
                >
                  <Input />
                </Form.Item>

                <Form.Item
                  label="Amount"
                  name="amount"
                  rules={[{ required: true, message: "Please input transfer amount" }]}
                >
                  <Input.Search
                    enterButton="MAX"
                    onSearch={() => {
                      const assetId = transferForm.getFieldValue("assetId");
                      const amount = getBalanceForAssetId(channel, assetId, "bob");
                      transferForm.setFieldsValue({ amount });
                    }}
                  />
                </Form.Item>

                <Form.Item
                  label="Pre Image"
                  name="preImage"
                  rules={[{ required: true, message: "Please input pre image" }]}
                >
                  <Input.Search
                    enterButton="Random"
                    onSearch={() => {
                      const preImage = getRandomBytes32();
                      transferForm.setFieldsValue({ preImage });
                    }}
                  />
                </Form.Item>

                <Form.Item label="Recipient Chain ID" name="recipientChainId">
                  <Input />
                </Form.Item>

                <Form.Item label="Recipient Asset ID" name="recipientAssetId">
                  <Input />
                </Form.Item>

                <Form.Item wrapperCol={{ offset: 6 }}>
                  <Button type="primary" htmlType="submit" loading={transferLoading}>
                    Transfer
                  </Button>
                </Form.Item>
              </Form>
            </Col>
          </Row>

          <Divider orientation="left">Withdraw</Divider>
          <Row gutter={16}>
            <Col span={24}>
              <Form
                layout="horizontal"
                labelCol={{ span: 6 }}
                wrapperCol={{ span: 18 }}
                name="withdraw"
                initialValues={{ assetId: channel?.assetIds && channel?.assetIds[0], recipient: channel?.bob }}
                onFinish={values => withdraw(values.assetId, values.amount, values.recipient)}
                onFinishFailed={onFinishFailed}
                form={withdrawForm}
              >
                <Form.Item label="Asset ID" name="assetId">
                  <Select>
                    {channel?.assetIds?.map(aid => {
                      return (
                        <Select.Option key={aid} value={aid}>
                          {aid}
                        </Select.Option>
                      );
                    })}
                  </Select>
                </Form.Item>

                <Form.Item
                  label="Recipient"
                  name="recipient"
                  rules={[{ required: true, message: "Please input recipient address" }]}
                >
                  <Input />
                </Form.Item>

                <Form.Item
                  label="Amount"
                  name="amount"
                  rules={[{ required: true, message: "Please input withdrawal amount" }]}
                >
                  <Input.Search
                    enterButton="MAX"
                    onSearch={() => {
                      const assetId = withdrawForm.getFieldValue("assetId");
                      const amount = getBalanceForAssetId(channel, assetId, "bob");
                      withdrawForm.setFieldsValue({ amount });
                    }}
                  />
                </Form.Item>

                <Form.Item wrapperCol={{ offset: 6 }}>
                  <Button type="primary" htmlType="submit" loading={withdrawLoading}>
                    Withdraw
                  </Button>
                </Form.Item>
              </Form>
            </Col>
          </Row>
        </>
      )}
    </div>
  );
}

export default App;<|MERGE_RESOLUTION|>--- conflicted
+++ resolved
@@ -1,9 +1,12 @@
 import { BrowserNode } from "@connext/vector-browser-node";
-<<<<<<< HEAD
-import { createlockHash, getBalanceForAssetId, getRandomBytes32 } from "@connext/vector-utils";
-=======
-import { getPublicKeyFromPublicIdentifier, decrypt , encrypt, ChannelSigner, createlockHash, getBalanceForAssetId, getRandomBytes32 } from "@connext/vector-utils";
->>>>>>> d708b5b2
+import {
+  getPublicKeyFromPublicIdentifier,
+  decrypt,
+  encrypt,
+  createlockHash,
+  getBalanceForAssetId,
+  getRandomBytes32,
+} from "@connext/vector-utils";
 import React, { useEffect, useState } from "react";
 import pino from "pino";
 import { Wallet, constants } from "ethers";
