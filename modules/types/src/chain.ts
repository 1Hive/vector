--- conflicted
+++ resolved
@@ -80,11 +80,8 @@
   resolve(transfer: FullTransferState, chainId: number, bytecode?: string): Promise<Result<Balance, Error>>;
 
   getCode(address: Address, chainId: number): Promise<Result<string, ChainError>>;
-<<<<<<< HEAD
 
   getBlockNumber(chainId: number): Promise<Result<number, ChainError>>;
-=======
->>>>>>> 4390fda5
 }
 
 export interface IVectorChainService extends IVectorChainReader {
