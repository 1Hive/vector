--- conflicted
+++ resolved
@@ -1,10 +1,6 @@
 {
   "name": "vector",
-<<<<<<< HEAD
-  "version": "0.0.36",
-=======
   "version": "0.0.40",
->>>>>>> 76e98104
   "description": "Vector is an ultra-minimal state channel implementation that borrows ideas from the Counterfactual framework, the v1 Connext Payment Channel Hub, and the StateChannels framework.",
   "registry": "docker.io/connextproject",
   "repository": {
