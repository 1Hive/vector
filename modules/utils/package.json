{
  "name": "@connext/vector-utils",
<<<<<<< HEAD
  "version": "0.0.36",
=======
  "version": "0.0.40",
>>>>>>> 76e98104
  "description": "Crypto & other utils for vector state channels",
  "main": "dist/index.js",
  "files": [
    "dist",
    "src",
    "types"
  ],
  "scripts": {
    "build": "rm -rf dist && tsc",
    "test": "ts-mocha --check-leaks --exit 'src/**/*.spec.ts'"
  },
  "dependencies": {
<<<<<<< HEAD
    "@connext/vector-types": "0.0.36",
=======
    "@connext/vector-types": "0.0.40",
>>>>>>> 76e98104
    "@ethereum-waffle/chai": "3.2.0",
    "@ethersproject/abi": "5.0.9",
    "@ethersproject/abstract-provider": "5.0.7",
    "@ethersproject/abstract-signer": "5.0.9",
    "@ethersproject/address": "5.0.8",
    "@ethersproject/bignumber": "5.0.12",
    "@ethersproject/bytes": "5.0.8",
    "@ethersproject/constants": "5.0.7",
    "@ethersproject/providers": "5.0.15",
    "@ethersproject/random": "5.0.6",
    "@ethersproject/solidity": "5.0.7",
    "@ethersproject/strings": "5.0.7",
    "@ethersproject/units": "5.0.8",
    "@ethersproject/wallet": "5.0.9",
    "async-mutex": "0.2.4",
    "axios": "0.21.0",
    "bs58check": "2.1.2",
    "caip": "0.9.2",
    "chai": "4.2.0",
    "chai-as-promised": "7.1.1",
    "chai-subset": "1.6.0",
    "eccrypto-js": "5.3.0",
    "eth-crypto": "1.8.0",
    "evt": "1.9.2",
    "mocha": "8.2.0",
    "pino": "6.7.0",
    "pino-pretty": "4.3.0",
    "ts-natsutil": "1.1.1"
  },
  "devDependencies": {
    "@babel/polyfill": "7.12.1",
    "@types/chai": "4.2.14",
    "@types/chai-as-promised": "7.1.3",
    "@types/chai-subset": "1.3.3",
    "@types/mocha": "8.0.3",
    "@types/node": "14.14.6",
    "ts-mocha": "8.0.0",
    "typescript": "4.0.5"
  }
}<|MERGE_RESOLUTION|>--- conflicted
+++ resolved
@@ -1,10 +1,6 @@
 {
   "name": "@connext/vector-utils",
-<<<<<<< HEAD
-  "version": "0.0.36",
-=======
   "version": "0.0.40",
->>>>>>> 76e98104
   "description": "Crypto & other utils for vector state channels",
   "main": "dist/index.js",
   "files": [
@@ -17,11 +13,7 @@
     "test": "ts-mocha --check-leaks --exit 'src/**/*.spec.ts'"
   },
   "dependencies": {
-<<<<<<< HEAD
-    "@connext/vector-types": "0.0.36",
-=======
     "@connext/vector-types": "0.0.40",
->>>>>>> 76e98104
     "@ethereum-waffle/chai": "3.2.0",
     "@ethersproject/abi": "5.0.9",
     "@ethersproject/abstract-provider": "5.0.7",
