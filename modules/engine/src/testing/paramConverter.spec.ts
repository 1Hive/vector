import {
  ChainAddresses,
  ConditionalTransferType,
  CreateTransferParams,
  DEFAULT_TRANSFER_TIMEOUT,
  EngineParams,
  FullChannelState,
  FullTransferState,
  HashlockTransferResolver,
  HashlockTransferResolverEncoding,
  HashlockTransferStateEncoding,
  ResolveTransferParams,
  Result,
  WithdrawResolverEncoding,
  WithdrawStateEncoding,
} from "@connext/vector-types";
import {
  createTestChannelState,
  createTestChannelStateWithSigners,
  createTestFullHashlockTransferState,
  getRandomBytes32,
  getRandomChannelSigner,
  getRandomIdentifier,
  mkAddress,
} from "@connext/vector-utils";
import { expect } from "chai";
import Sinon from "sinon";
import { VectorChainReader, WithdrawCommitment } from "@connext/vector-contracts";
import { BigNumber } from "ethers";

import { InvalidTransferType } from "../errors";
import {
  convertConditionalTransferParams,
  convertResolveConditionParams,
  convertWithdrawParams,
} from "../paramConverter";

import { env } from "./env";

describe("ParamConverter", () => {
  const chainId = parseInt(Object.keys(env.chainProviders)[0]);
  const providerUrl = env.chainProviders[chainId];
  const signerA = getRandomChannelSigner(providerUrl);
  const signerB = getRandomChannelSigner(providerUrl);
  const chainAddresses: ChainAddresses = {
    [chainId]: {
<<<<<<< HEAD
      withdrawDefinition: env.contractAddresses[chainId].Withdraw.address,
      channelFactoryAddress: env.contractAddresses[chainId].ChannelFactory.address,
      channelMastercopyAddress: env.contractAddresses[chainId].ChannelMastercopy.address,
      HashlockTransferDefinition: env.contractAddresses[chainId].HashlockTransfer.address,
=======
      withdrawAddress: env.chainAddresses[chainId].withdrawAddress,
      channelFactoryAddress: env.chainAddresses[chainId].channelFactoryAddress,
      linkedTransferAddress: env.chainAddresses[chainId].linkedTransferAddress,
>>>>>>> c5485b38
    },
  };
  let chainReader: Sinon.SinonStubbedInstance<VectorChainReader>;

  beforeEach(() => {
    chainReader = Sinon.createStubInstance(VectorChainReader);

    chainReader.getBlockNumber.resolves(Result.ok<number>(110));
  });

  afterEach(() => Sinon.restore());

  describe("convertConditionalTransferParams", () => {
    const generateParams = (bIsRecipient = false): EngineParams.ConditionalTransfer => {
      return {
        channelAddress: mkAddress("0xa"),
        amount: "8",
        assetId: mkAddress("0x0"),
        recipient: bIsRecipient ? signerB.publicIdentifier : getRandomIdentifier(),
        recipientChainId: 1,
        recipientAssetId: mkAddress("0x1"),
        conditionType: ConditionalTransferType.HashlockTransfer,
        details: {
          lockHash: getRandomBytes32(),
        },
        meta: {
          message: "test",
          routingId: getRandomBytes32(),
        },
      };
    };

    it("should work for A", async () => {
      console.log(`Block number: ${await chainReader.getBlockNumber(chainId)}`);
      const params = generateParams();
      const channelState: FullChannelState = createTestChannelStateWithSigners([signerA, signerB], "setup", {
        channelAddress: params.channelAddress,
        networkContext: {
          ...chainAddresses[chainId],
          chainId,
          providerUrl,
        },
      });
      const ret: CreateTransferParams = (
        await convertConditionalTransferParams(params, signerA, channelState, chainAddresses, chainReader)
      ).getValue();
      expect(ret).to.deep.eq({
        channelAddress: channelState.channelAddress,
        amount: params.amount,
        assetId: params.assetId,
<<<<<<< HEAD
        transferDefinition: chainAddresses[chainId].HashlockTransferDefinition,
=======
        transferDefinition: chainAddresses[chainId].linkedTransferAddress,
>>>>>>> c5485b38
        transferInitialState: {
          balance: {
            amount: [params.amount, "0"],
            to: [signerA.address, signerB.address],
          },
          lockHash: params.details.lockHash,
          expiry: "0",
        },
        timeout: DEFAULT_TRANSFER_TIMEOUT.toString(),
        encodings: [HashlockTransferStateEncoding, HashlockTransferResolverEncoding],
        meta: {
          requireOnline: false,
          routingId: params.meta.routingId,
          path: [
            {
              recipientAssetId: params.recipientAssetId,
              recipientChainId: params.recipientChainId,
              recipient: params.recipient,
            },
          ],
          ...params.meta,
        },
      });
    });

    it("should work for B", async () => {
      const params = generateParams();
      params.details.timelock = "100";
      const channelState: FullChannelState = createTestChannelStateWithSigners([signerA, signerB], "setup", {
        channelAddress: params.channelAddress,
        networkContext: {
          ...chainAddresses[chainId],
          chainId,
          providerUrl,
        },
      });
      const ret: CreateTransferParams = (
        await convertConditionalTransferParams(params, signerB, channelState, chainAddresses, chainReader)
      ).getValue();
      expect(ret).to.deep.eq({
        channelAddress: channelState.channelAddress,
        amount: params.amount,
        assetId: params.assetId,
<<<<<<< HEAD
        transferDefinition: chainAddresses[chainId].HashlockTransferDefinition,
=======
        transferDefinition: chainAddresses[chainId].linkedTransferAddress,
>>>>>>> c5485b38
        transferInitialState: {
          balance: {
            amount: [params.amount, "0"],
            to: [signerB.address, signerA.address],
          },
          lockHash: params.details.lockHash,
          expiry: BigNumber.from((await chainReader.getBlockNumber(chainId)).getValue()!)
            .add(params.details.timelock)
            .toString(),
        },
        timeout: DEFAULT_TRANSFER_TIMEOUT.toString(),
        encodings: [HashlockTransferStateEncoding, HashlockTransferResolverEncoding],
        meta: {
          requireOnline: false,
          routingId: params.meta.routingId,
          path: [
            {
              recipientAssetId: params.recipientAssetId,
              recipientChainId: params.recipientChainId,
              recipient: params.recipient,
            },
          ],
          ...params.meta,
        },
      });
    });

    it("should fail if invalid type", async () => {
      const params: any = generateParams();
      // Set incorrect type
      params.conditionType = "FailingTest";
      const channelState: FullChannelState = createTestChannelState("setup", {
        channelAddress: params.channelAddress,
        networkContext: {
          ...chainAddresses[chainId],
          chainId,
          providerUrl,
        },
      });
      const ret = await convertConditionalTransferParams(params, signerA, channelState, chainAddresses);
      expect(ret.isError).to.be.true;
      expect(ret.getError()).to.contain(new InvalidTransferType(params.conditionType));
    });
  });

  describe("convertResolveConditionParams", () => {
    const generateParams = (): EngineParams.ResolveTransfer => {
      return {
        channelAddress: mkAddress("0xa"),
        conditionType: ConditionalTransferType.HashlockTransfer,
        transferId: getRandomBytes32(),
        details: {
          preImage: getRandomBytes32(),
        } as HashlockTransferResolver,
        meta: {
          message: "test",
        },
      };
    };

    it("should work", async () => {
      const params = generateParams();
      const transferState: FullTransferState = createTestFullHashlockTransferState({
        channelAddress: params.channelAddress,
      });
      const ret: ResolveTransferParams = convertResolveConditionParams(params, transferState).getValue();
      expect(ret).to.deep.eq({
        channelAddress: params.channelAddress,
        transferId: transferState.transferId,
        transferResolver: {
          preImage: params.details.preImage,
        },
        meta: {
          details: params.meta,
        },
      });
    });

    it("should fail if invalid type", async () => {
      const params: any = generateParams();
      // Set incorrect type
      params.conditionType = "FailingTest";
      const transferState: FullTransferState = createTestFullHashlockTransferState({
        channelAddress: params.channelAddress,
      });
      const ret = convertResolveConditionParams(params, transferState);
      expect(ret.isError).to.be.true;
      expect(ret.getError()).to.contain(new InvalidTransferType(params.conditionType));
    });
  });

  describe("convertWithdrawParams", () => {
    const generateParams = () => {
      return {
        channelAddress: mkAddress("0xa"),
        amount: "8",
        assetId: mkAddress("0x0"),
        recipient: mkAddress("0xb"),
        fee: "1",
      };
    };

    const generateChainData = (params, channel) => {
      const commitment = new WithdrawCommitment(
        channel.channelAddress,
        channel.alice,
        channel.bob,
        params.recipient,
        params.assetId,
        params.amount,
        channel.nonce.toString(),
      );
      return commitment.hashToSign();
    };

    it("should work for A", async () => {
      const params = generateParams();
      const channelState: FullChannelState = createTestChannelStateWithSigners([signerA, signerB], "setup", {
        channelAddress: params.channelAddress,
        networkContext: {
          ...chainAddresses[chainId],
          chainId,
          providerUrl,
        },
      });
      const withdrawHash = generateChainData(params, channelState);
      const signature = await signerA.signMessage(withdrawHash);

      const ret: CreateTransferParams = (
        await convertWithdrawParams(params, signerA, channelState, chainAddresses)
      ).getValue();
      expect(ret).to.deep.eq({
        channelAddress: channelState.channelAddress,
        amount: BigNumber.from(params.amount)
          .add(params.fee)
          .toString(),
        assetId: params.assetId,
        transferDefinition: chainAddresses[chainId].withdrawAddress,
        transferInitialState: {
          balance: {
            amount: [
              BigNumber.from(params.amount)
                .add(params.fee)
                .toString(),
              "0",
            ],
            to: [params.recipient, channelState.bob],
          },
          initiatorSignature: signature,
          initiator: signerA.address,
          responder: signerB.address,
          data: withdrawHash,
          nonce: channelState.nonce.toString(),
          fee: params.fee ? params.fee : "0",
        },
        timeout: DEFAULT_TRANSFER_TIMEOUT.toString(),
        encodings: [WithdrawStateEncoding, WithdrawResolverEncoding],
        meta: {
          withdrawNonce: channelState.nonce.toString(),
        },
      });
    });

    it("should work for B", async () => {
      const params = generateParams();
      const channelState: FullChannelState = createTestChannelStateWithSigners([signerA, signerB], "setup", {
        channelAddress: params.channelAddress,
        networkContext: {
          ...chainAddresses[chainId],
          chainId,
          providerUrl,
        },
      });
      const withdrawHash = generateChainData(params, channelState);
      const signature = await signerB.signMessage(withdrawHash);

      const ret: CreateTransferParams = (
        await convertWithdrawParams(params, signerB, channelState, chainAddresses)
      ).getValue();
      expect(ret).to.deep.eq({
        channelAddress: channelState.channelAddress,
        amount: BigNumber.from(params.amount)
          .add(params.fee)
          .toString(),
        assetId: params.assetId,
        transferDefinition: chainAddresses[chainId].withdrawAddress,
        transferInitialState: {
          balance: {
            amount: [
              BigNumber.from(params.amount)
                .add(params.fee)
                .toString(),
              "0",
            ],
            to: [params.recipient, channelState.alice],
          },
          initiatorSignature: signature,
          responder: signerA.address,
          initiator: signerB.address,
          data: withdrawHash,
          nonce: channelState.nonce.toString(),
          fee: params.fee ? params.fee : "0",
        },
        timeout: DEFAULT_TRANSFER_TIMEOUT.toString(),
        encodings: [WithdrawStateEncoding, WithdrawResolverEncoding],
        meta: {
          withdrawNonce: channelState.nonce.toString(),
        },
      });
    });
  });
});<|MERGE_RESOLUTION|>--- conflicted
+++ resolved
@@ -44,16 +44,9 @@
   const signerB = getRandomChannelSigner(providerUrl);
   const chainAddresses: ChainAddresses = {
     [chainId]: {
-<<<<<<< HEAD
-      withdrawDefinition: env.contractAddresses[chainId].Withdraw.address,
-      channelFactoryAddress: env.contractAddresses[chainId].ChannelFactory.address,
-      channelMastercopyAddress: env.contractAddresses[chainId].ChannelMastercopy.address,
-      HashlockTransferDefinition: env.contractAddresses[chainId].HashlockTransfer.address,
-=======
       withdrawAddress: env.chainAddresses[chainId].withdrawAddress,
       channelFactoryAddress: env.chainAddresses[chainId].channelFactoryAddress,
-      linkedTransferAddress: env.chainAddresses[chainId].linkedTransferAddress,
->>>>>>> c5485b38
+      hashlockTransferAddress: env.chainAddresses[chainId].hashlockTransferAddress,
     },
   };
   let chainReader: Sinon.SinonStubbedInstance<VectorChainReader>;
@@ -104,11 +97,7 @@
         channelAddress: channelState.channelAddress,
         amount: params.amount,
         assetId: params.assetId,
-<<<<<<< HEAD
-        transferDefinition: chainAddresses[chainId].HashlockTransferDefinition,
-=======
-        transferDefinition: chainAddresses[chainId].linkedTransferAddress,
->>>>>>> c5485b38
+        transferDefinition: chainAddresses[chainId].hashlockTransferAddress,
         transferInitialState: {
           balance: {
             amount: [params.amount, "0"],
@@ -152,11 +141,7 @@
         channelAddress: channelState.channelAddress,
         amount: params.amount,
         assetId: params.assetId,
-<<<<<<< HEAD
-        transferDefinition: chainAddresses[chainId].HashlockTransferDefinition,
-=======
-        transferDefinition: chainAddresses[chainId].linkedTransferAddress,
->>>>>>> c5485b38
+        transferDefinition: chainAddresses[chainId].hashlockTransferAddress,
         transferInitialState: {
           balance: {
             amount: [params.amount, "0"],
