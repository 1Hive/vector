--- conflicted
+++ resolved
@@ -1,14 +1,7 @@
 export enum ErrorType {
-<<<<<<< HEAD
-  general = 'general',
-  validation = 'validation',
-  createChannel = 'createChannel',
-  deposit = 'deposit',
-  createTransfer = 'createTransfer',
-=======
   general = "general",
   validation = "validation",
   createChannel = "createChannel",
   deposit = "deposit",
->>>>>>> 00e1f252
+  createTransfer = "createTransfer",
 }