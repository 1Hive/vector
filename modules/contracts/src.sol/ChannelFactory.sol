--- conflicted
+++ resolved
@@ -34,23 +34,15 @@
     /// @param counterparty address of the other channel participant
     function getChannelAddress(
         address initiator,
-<<<<<<< HEAD
-        address counterparty
-=======
-        address responder,
+        address counterparty,
         uint256 chainId
->>>>>>> 6f664c9c
     )
         public
         override
         view
         returns (address)
     {
-<<<<<<< HEAD
-        bytes32 salt = generateSalt(initiator, counterparty);
-=======
-        bytes32 salt = generateSalt(initiator, responder, chainId);
->>>>>>> 6f664c9c
+        bytes32 salt = generateSalt(initiator, counterparty, chainId);
         bytes32 initCodeHash = keccak256(abi.encodePacked(proxyCreationCode, masterCopy));
         return address(uint256(
             keccak256(abi.encodePacked(
@@ -67,24 +59,15 @@
     /// @param counterparty address of the other channel participant
     function createChannel(
         address initiator,
-<<<<<<< HEAD
-        address counterparty
-=======
-        address responder,
+        address counterparty,
         uint256 chainId
->>>>>>> 6f664c9c
     )
         public
         override
         returns (IVectorChannel channel)
     {
-<<<<<<< HEAD
-        channel = deployChannelProxy(initiator, counterparty);
+        channel = deployChannelProxy(initiator, counterparty, chainId);
         channel.setup([initiator, counterparty]);
-=======
-        channel = deployChannelProxy(initiator, responder, chainId);
-        channel.setup([initiator, responder]);
->>>>>>> 6f664c9c
         emit ChannelCreation(channel);
     }
 
@@ -92,12 +75,8 @@
     /// @param counterparty address of the other channel participant
     function createChannelAndDeposit(
         address initiator,
-<<<<<<< HEAD
         address counterparty,
-=======
-        address responder,
         uint256 chainId,
->>>>>>> 6f664c9c
         address assetId,
         uint256 amount
     )
@@ -106,11 +85,7 @@
         override
         returns (IVectorChannel channel)
     {
-<<<<<<< HEAD
-        channel = createChannel(initiator, counterparty);
-=======
-        channel = createChannel(initiator, responder, chainId);
->>>>>>> 6f664c9c
+        channel = createChannel(initiator, counterparty, chainId);
         // TODO: This is a bit ugly and inefficient, but alternative solutions are too.
         // Do we want to keep it this way?
         if (assetId != address(0)) {
@@ -135,33 +110,21 @@
     /// @param counterparty address of the other channel participant
     function deployChannelProxy(
         address initiator,
-<<<<<<< HEAD
-        address counterparty
-=======
-        address responder,
+        address counterparty,
         uint256 chainId
->>>>>>> 6f664c9c
     )
         internal
         returns (IVectorChannel)
     {
-<<<<<<< HEAD
-        bytes32 salt = generateSalt(initiator, counterparty);
-=======
-        bytes32 salt = generateSalt(initiator, responder, chainId);
->>>>>>> 6f664c9c
+        bytes32 salt = generateSalt(initiator, counterparty, chainId);
         Proxy proxy = new Proxy{salt: salt}(address(masterCopy));
         return IVectorChannel(address(proxy));
     }
 
     function generateSalt(
         address initiator,
-<<<<<<< HEAD
-        address counterparty
-=======
-        address responder,
+        address counterparty,
         uint256 chainId
->>>>>>> 6f664c9c
     )
         internal
         pure
@@ -170,13 +133,8 @@
         return keccak256(
             abi.encodePacked(
                 initiator,
-<<<<<<< HEAD
                 counterparty,
-                chainId(),
-=======
-                responder,
                 chainId,
->>>>>>> 6f664c9c
                 domainSalt
             )
         );
