--- conflicted
+++ resolved
@@ -649,145 +649,4 @@
       }
     });
   }
-<<<<<<< HEAD
-=======
-
-  // it("should work for create", async () => {
-  //   const transferInitialState = createTestLinkedTransferState({
-  //     balance: { to: signers.map((s) => s.address), amount: ["1", "0"] },
-  //   });
-  //   const assetId = constants.AddressZero;
-
-  //   // Create the channel state
-  //   const state = createTestChannelStateWithSigners(signers, UpdateType.deposit, {
-  //     channelAddress,
-  //     nonce: 3,
-  //     lockedBalance: [],
-  //     balances: [transferInitialState.balance],
-  //     assetIds: [assetId],
-  //     latestDepositNonce: 1,
-  //   });
-  //   await store.saveChannelState(state, {} as any);
-
-  //   // Create the params
-  //   const params = createTestUpdateParams(UpdateType.create, {
-  //     channelAddress,
-  //     details: {
-  //       amount: "1",
-  //       transferDefinition: linkedTransferDefinition,
-  //       transferInitialState,
-  //       encodings: [LinkedTransferStateEncoding, LinkedTransferResolverEncoding],
-  //     },
-  //   });
-
-  //   // Test update
-  //   const update = (await generateUpdate(params, state, store, chainService, signers[0])).getValue();
-
-  //   // Get expected value
-  //   const { signatures, ...expected } = createTestChannelUpdateWithSigners(signers, UpdateType.create, {
-  //     channelAddress,
-  //     nonce: state.nonce + 1,
-  //     assetId,
-  //     balance: { to: signers.map((s) => s.address), amount: ["0", "0"] },
-  //     details: {
-  //       transferDefinition: linkedTransferDefinition,
-  //       transferEncodings: params.details.encodings,
-  //       transferInitialState,
-  //       transferTimeout: "1",
-  //     },
-  //   });
-  //   // DONT compare merkle values (don't know transfer id)
-  //   expect(update).to.containSubset({
-  //     ...expected,
-  //     details: {
-  //       ...expected.details,
-  //       transferId: (update.details as any).transferId,
-  //       merkleRoot: (update.details as any).merkleRoot,
-  //       merkleProofData: (update.details as any).merkleProofData,
-  //     },
-  //   });
-  //   expect(update.signatures.filter((x) => !!x).length).to.be.eq(1);
-  // });
-
-  // it("should work for resolve", async () => {
-  //   const preImage = hexlify(randomBytes(32));
-  //   const linkedHash = createLinkedHash(preImage);
-  //   const transferInitialState = createTestLinkedTransferState({
-  //     balance: { to: signers.map((s) => s.address), amount: ["1", "0"] },
-  //     linkedHash,
-  //   });
-  //   const assetId = constants.AddressZero;
-
-  //   const ret = await new Contract(linkedTransferDefinition, LinkedTransfer.abi, provider).resolve(
-  //     encodeLinkedTransferState(transferInitialState),
-  //     encodeLinkedTransferResolver({ preImage }),
-  //   );
-  //   const balance = {
-  //     to: ret.to,
-  //     amount: ret.amount.map((a) => a.toString()),
-  //   };
-
-  //   // Create the channel state
-  //   const state = createTestChannelStateWithSigners(signers, UpdateType.deposit, {
-  //     channelAddress,
-  //     nonce: 3,
-  //     lockedBalance: ["1"],
-  //     balances: [{ to: signers.map((s) => s.address), amount: ["0", "0"] }],
-  //     assetIds: [assetId],
-  //     latestDepositNonce: 1,
-  //   });
-
-  //   // Create the transfer core
-  //   const coreState = createCoreTransferState({
-  //     initialBalance: transferInitialState.balance,
-  //     initialStateHash: hashTransferState(transferInitialState, LinkedTransferStateEncoding),
-  //     channelAddress,
-  //     transferDefinition: linkedTransferDefinition,
-  //   });
-
-  //   // Create the resolve params
-  //   const params = createTestUpdateParams(UpdateType.resolve, {
-  //     channelAddress,
-  //     details: {
-  //       channelAddress,
-  //       transferId: coreState.transferId,
-  //       transferResolver: { preImage },
-  //     },
-  //   });
-
-  //   // Load the store
-  //   await store.saveChannelState(state, {} as any, {
-  //     ...coreState,
-  //     transferState: transferInitialState,
-  //     chainId: state.networkContext.chainId,
-  //     channelFactoryAddress: state.networkContext.channelFactoryAddress,
-  //     transferId: coreState.transferId,
-  //     transferEncodings: [LinkedTransferStateEncoding, LinkedTransferResolverEncoding],
-  //   });
-
-  //   // Get expected values
-  //   const emptyTree = new MerkleTree([], hashCoreTransferState);
-  //   const { signatures: expectedSig, ...expected } = createTestChannelUpdateWithSigners(signers, UpdateType.resolve, {
-  //     channelAddress,
-  //     nonce: state.nonce + 1,
-  //     assetId,
-  //     balance,
-  //     details: {
-  //       transferId: coreState.transferId,
-  //       transferEncodings: [LinkedTransferStateEncoding, LinkedTransferResolverEncoding],
-  //       transferDefinition: coreState.transferDefinition,
-  //       transferResolver: { preImage },
-  //       merkleRoot: constants.HashZero,
-  //     },
-  //   });
-
-  //   // Generate the update
-  //   const updateRet = await generateUpdate(params, state, store, chainService, signers[0]);
-  //   expect(updateRet.isError).to.be.false;
-  //   const { signatures: returnedSig, ...returnedUnsigned } = updateRet.getValue();
-
-  //   // TODO check signatures!!
-  //   expect(returnedUnsigned).to.containSubset(expected);
-  // });
->>>>>>> 1f74b780
 });