--- conflicted
+++ resolved
@@ -17,10 +17,6 @@
   TAddress,
   ChannelRpcMethods,
   ChannelRpcMethodsResponsesMap,
-<<<<<<< HEAD
-  UpdateType,
-  CreateUpdateDetails,
-=======
   IVectorEngine,
   EngineEvents,
   EngineEventMap,
@@ -30,7 +26,6 @@
   WithdrawalCreatedPayload,
   WithdrawalResolvedPayload,
   WithdrawalReconciledPayload,
->>>>>>> bf13eb99
 } from "@connext/vector-types";
 import pino from "pino";
 import Ajv from "ajv";
@@ -42,11 +37,7 @@
   convertResolveConditionParams,
   convertWithdrawParams,
 } from "./paramConverter";
-<<<<<<< HEAD
-import { handleWithdrawResolve } from "./listeners";
-=======
 import { setupEngineListeners } from "./listeners";
->>>>>>> bf13eb99
 
 const ajv = new Ajv();
 
@@ -112,25 +103,6 @@
       this.chainAddresses,
       this.logger,
     );
-
-    // handle withdrawal
-    this.vector.on(
-      ProtocolEventName.CHANNEL_UPDATE_EVENT,
-      event => handleWithdrawResolve(event, this.signer, this.vector, this.logger),
-      event => {
-        const {
-          updatedChannelState: {
-            latestUpdate: { toIdentifier, type, details },
-            networkContext: { chainId },
-          },
-        } = event;
-        return (
-          toIdentifier === this.signer.publicIdentifier &&
-          type === UpdateType.create &&
-          (details as CreateUpdateDetails).transferDefinition === this.chainAddresses[chainId].withdrawDefinition
-        );
-      },
-    );
   }
 
   private async getChannelState(
