--- conflicted
+++ resolved
@@ -1,15 +1,11 @@
 import { InboundChannelError } from "./utils";
 
-<<<<<<< HEAD
-// TODO: replace these placeholders w real types
-export type Address = any;
-export type ChannelState = any;
-=======
 // Alias types
 // TODO: Eth address string validation?
 export type Address = string;
 
->>>>>>> b4b8f46a
+// TODO: replace these placeholders w real types
+export type ChannelState = any;
 export type MultisigCommitment = any;
 export type TransferState = any;
 
@@ -34,14 +30,14 @@
   transferInitialState: any; // TODO (solidityvaluetype?)
   timeout: string;
   encodings: string[]; // [Initial state, resolve state]
-  meta?: object;
+  meta?: any;
 };
 
 export type ResolveTransferParams = {
   channelAddress: string;
   transferId: string;
   transferResolver: any; // TODO (solidityvaluetype?)
-  meta?: object;
+  meta?: any;
 };
 
 interface ParamsMap {
@@ -162,7 +158,7 @@
 };
 
 // TODO: verify these are correct
-type SetupUpdateDetails = {}
+type SetupUpdateDetails = any;
 
 export const UpdateType = {
   create: "create",
@@ -175,7 +171,7 @@
 export type VectorChannelMessage<T extends UpdateType = any> = {
   to: string;
   from: string;
-  data: any; // TODO: Should be typed based on message
+  data: T | any; // TODO: Should be typed based on message
 };
 
 export type VectorErrorMessage = Omit<VectorChannelMessage, "data"> & {
