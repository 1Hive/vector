{
  "name": "@connext/vector-auth",
  "version": "0.0.1",
  "description": "",
  "main": "dist/index.js",
  "types": "dist/index.d.ts",
  "directories": {
    "test": "tests"
  },
  "scripts": {
<<<<<<< HEAD
    "build": "rm -rf ./dist/* && npm run build:ts -b .",
    "build:ts": "node_modules/.bin/tsc -b .",
    "lint": "../../node_modules/.bin/eslint -c '../../.eslintrc.js' --fix 'src/**/*'",
    "test": "exec ts-mocha --bail --check-leaks --exit --timeout 60000 'src/**/*.spec.ts'",
    "watch": "ts-mocha --bail --check-leaks --exit --timeout 60000 --require src/testing/global-hooks.ts 'src/**/**/*.spec.ts'"
=======
    "build": "rm -rf ./dist/* && npm run compile-schemas && npm run transpile",
    "compile-schemas": "json2ts -i src/schemas -o src/types",
    "lint": "../../node_modules/.bin/eslint -c '../../.eslintrc.js' --fix 'src/**/*'",
    "test": "bash ops/test.sh",
    "transpile": "node_modules/.bin/tsc --project tsconfig.json",
    "watch": "bash ops/test.sh --watch"
>>>>>>> 9a6235ef
  },
  "author": "Arjun Bhuptani",
  "license": "MIT",
  "dependencies": {
    "@connext/vector-types": "0.0.1",
    "@connext/vector-utils": "0.0.1",
    "@sinclair/typebox": "0.10.1",
    "crypto": "1.0.1",
    "fastify": "3.4.1",
    "pino": "6.6.1",
    "ts-natsutil": "1.1.1"
  },
  "devDependencies": {
    "@types/chai": "4.2.12",
    "@types/chai-as-promised": "7.1.3",
    "@types/chai-subset": "1.3.3",
    "@types/mocha": "8.0.3",
    "@types/pino": "6.3.0",
    "chai": "4.2.0",
    "chai-as-promised": "7.1.1",
    "mocha": "8.1.3",
    "nodemon": "2.0.4",
    "pino-pretty": "4.2.1",
    "ts-mocha": "7.0.0",
    "ts-node": "9.0.0",
    "typescript": "4.0.2"
  }
}<|MERGE_RESOLUTION|>--- conflicted
+++ resolved
@@ -8,20 +8,11 @@
     "test": "tests"
   },
   "scripts": {
-<<<<<<< HEAD
-    "build": "rm -rf ./dist/* && npm run build:ts -b .",
-    "build:ts": "node_modules/.bin/tsc -b .",
-    "lint": "../../node_modules/.bin/eslint -c '../../.eslintrc.js' --fix 'src/**/*'",
-    "test": "exec ts-mocha --bail --check-leaks --exit --timeout 60000 'src/**/*.spec.ts'",
-    "watch": "ts-mocha --bail --check-leaks --exit --timeout 60000 --require src/testing/global-hooks.ts 'src/**/**/*.spec.ts'"
-=======
     "build": "rm -rf ./dist/* && npm run compile-schemas && npm run transpile",
-    "compile-schemas": "json2ts -i src/schemas -o src/types",
     "lint": "../../node_modules/.bin/eslint -c '../../.eslintrc.js' --fix 'src/**/*'",
     "test": "bash ops/test.sh",
     "transpile": "node_modules/.bin/tsc --project tsconfig.json",
     "watch": "bash ops/test.sh --watch"
->>>>>>> 9a6235ef
   },
   "author": "Arjun Bhuptani",
   "license": "MIT",
