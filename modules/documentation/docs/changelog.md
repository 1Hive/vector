--- conflicted
+++ resolved
@@ -2,10 +2,10 @@
 
 ## Next Release
 
-<<<<<<< HEAD
+
 - \[ops\] Add persistent storage for Grafana
 
-=======
+
 ## 0.1.15-beta.12
 
 - \[contracts\] Deploy contracts to BSC testnet
@@ -13,7 +13,7 @@
 ## 0.1.15-beta.11
 
 - \[iframe\] Allow `chainAddresses` and `messagingUrl` to be passed into iframe's node creation
->>>>>>> 7750075f
+
 ## 0.1.15-beta.10
 
 - \[router\] Improve router dashboards
