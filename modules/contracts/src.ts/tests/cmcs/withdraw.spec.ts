/* eslint-disable @typescript-eslint/no-empty-function */
import { ChannelSigner, expect, getRandomAddress, getRandomBytes32 } from "@connext/vector-utils";
import { BigNumber } from "@ethersproject/bignumber";
import { AddressZero } from "@ethersproject/constants";
import { Contract } from "@ethersproject/contracts";
import { parseEther } from "@ethersproject/units";
import { Wallet } from "@ethersproject/wallet";

import { getTestAddressBook, getTestChannel, alice } from "..";
import { deployContracts, WithdrawCommitment } from "../..";
import { AddressBook } from "../../addressBook";
import { bob, provider } from "../constants";

describe("CMCWithdraw.sol", function() {
  this.timeout(120_000);
  const recipient = Wallet.createRandom().address;

  let channel: Contract;
  let failingToken: Contract;
  let addressBook: AddressBook;

  beforeEach(async () => {
    addressBook = await getTestAddressBook();
    channel = await getTestChannel(addressBook);

    await deployContracts(alice, addressBook, [["FailingToken", []]]);
    failingToken = addressBook.getContract("FailingToken");
    await failingToken.mint(alice.address, parseEther("0.001"));

    // Send tokens and eth to channel
    const ethTx = await alice.sendTransaction({ to: channel.address, value: parseEther("0.001") });
    await ethTx.wait();

    const tokenTx = await failingToken.mint(channel.address, parseEther("0.001"));
    await tokenTx.wait();

    // Make transfers pass
    const dontRevert = await failingToken.setTransferShouldRevert(false);
    await dontRevert.wait();
    const dontFail = await failingToken.setTransferShouldFail(false);
    await dontFail.wait();
    const dontRejectEther = await failingToken.setRejectEther(false);
    await dontRejectEther.wait();
  });

  it("should work for Ether", async () => {
    const preWithdrawRecipient = await provider.getBalance(recipient);
    const preWithdrawChannel = await provider.getBalance(channel.address);
    const withdrawAmount = BigNumber.from(1000);
    const nonce = BigNumber.from(1);
    const commitment = new WithdrawCommitment(
      channel.address,
      alice.address,
      bob.address,
      recipient,
      AddressZero,
      withdrawAmount.toString(),
      nonce.toString(),
    );

    const aliceSig = await new ChannelSigner(alice.privateKey).signMessage(commitment.hashToSign());
    const bobSig = await new ChannelSigner(bob.privateKey).signMessage(commitment.hashToSign());

    const withdrawData = commitment.getWithdrawData();
    expect(await channel.getWithdrawalTransactionRecord(withdrawData)).to.be.false;

    const tx = await channel.withdraw(withdrawData, aliceSig, bobSig);
    await tx.wait();

    expect(await provider.getBalance(recipient)).to.be.eq(preWithdrawRecipient.add(withdrawAmount));
    expect(await provider.getBalance(channel.address)).to.be.eq(preWithdrawChannel.sub(withdrawAmount));
    expect(await channel.getTotalTransferred(AddressZero)).to.be.eq(withdrawAmount);
    expect(await channel.getWithdrawalTransactionRecord(withdrawData)).to.be.true;
  });

  it("should work for standard-compliant tokens", async () => {
    const preWithdrawRecipient = await failingToken.balanceOf(recipient);
    const preWithdrawChannel = await failingToken.balanceOf(channel.address);
    const withdrawAmount = BigNumber.from(1000);
    const nonce = BigNumber.from(1);
    const commitment = new WithdrawCommitment(
      channel.address,
      alice.address,
      bob.address,
      recipient,
      failingToken.address,
      withdrawAmount.toString(),
      nonce.toString(),
    );

    const aliceSig = await new ChannelSigner(alice.privateKey).signMessage(commitment.hashToSign());
    const bobSig = await new ChannelSigner(bob.privateKey).signMessage(commitment.hashToSign());

    const withdrawData = commitment.getWithdrawData();
    expect(await channel.getWithdrawalTransactionRecord(withdrawData)).to.be.false;

    const tx = await channel.withdraw(withdrawData, aliceSig, bobSig);
    await tx.wait();

    expect(await failingToken.balanceOf(recipient)).to.be.eq(preWithdrawRecipient.add(withdrawAmount));
    expect(await failingToken.balanceOf(channel.address)).to.be.eq(preWithdrawChannel.sub(withdrawAmount));
    expect(await channel.getTotalTransferred(failingToken.address)).to.be.eq(withdrawAmount);
    expect(await channel.getWithdrawalTransactionRecord(withdrawData)).to.be.true;
  });

  it("should work for missing-return-value-bug tokens", async () => {
    await deployContracts(alice, addressBook, [["NonconformingToken", []]]);
    const nonconformingToken = addressBook.getContract("NonconformingToken");
    await nonconformingToken.mint(alice.address, parseEther("0.001"));

    // Send tokens to channel
    const tokenTx = await nonconformingToken.mint(channel.address, parseEther("0.001"));
    await tokenTx.wait();

    const preWithdrawRecipient = await nonconformingToken.balanceOf(recipient);
    const preWithdrawChannel = await nonconformingToken.balanceOf(channel.address);
    const withdrawAmount = BigNumber.from(1000);
    const nonce = BigNumber.from(1);
    const commitment = new WithdrawCommitment(
      channel.address,
      alice.address,
      bob.address,
      recipient,
      nonconformingToken.address,
      withdrawAmount.toString(),
      nonce.toString(),
    );

    const aliceSig = await new ChannelSigner(alice.privateKey).signMessage(commitment.hashToSign());
    const bobSig = await new ChannelSigner(bob.privateKey).signMessage(commitment.hashToSign());

    const withdrawData = commitment.getWithdrawData();
    expect(await channel.getWithdrawalTransactionRecord(withdrawData)).to.be.false;

    const tx = await channel.withdraw(withdrawData, aliceSig, bobSig);
    await tx.wait();

    expect(await nonconformingToken.balanceOf(recipient)).to.be.eq(preWithdrawRecipient.add(withdrawAmount));
    expect(await nonconformingToken.balanceOf(channel.address)).to.be.eq(preWithdrawChannel.sub(withdrawAmount));
    expect(await channel.getTotalTransferred(nonconformingToken.address)).to.be.eq(withdrawAmount);
    expect(await channel.getWithdrawalTransactionRecord(withdrawData)).to.be.true;
  });

  it("should fail for wrong channel address", async () => {
    const withdrawAmount = BigNumber.from(1000);
    const nonce = BigNumber.from(1);
    const commitment = new WithdrawCommitment(
      getRandomAddress(),
      alice.address,
      bob.address,
      recipient,
      AddressZero,
      withdrawAmount.toString(),
      nonce.toString(),
    );

    const aliceSig = await new ChannelSigner(alice.privateKey).signMessage(commitment.hashToSign());
    const bobSig = await new ChannelSigner(bob.privateKey).signMessage(commitment.hashToSign());

    const withdrawData = commitment.getWithdrawData();
    await expect(channel.withdraw(withdrawData, aliceSig, bobSig)).revertedWith(
      "CMCWithdraw: CHANNEL_MISMATCH",
    );
  });

  it("should fail if it is a no-op (callTo == address(0) && amount == 0)", async () => {
    const withdrawAmount = BigNumber.from(0);
    const nonce = BigNumber.from(1);
    const commitment = new WithdrawCommitment(
      channel.address,
      alice.address,
      bob.address,
      recipient,
      AddressZero,
      withdrawAmount.toString(),
      nonce.toString(),
    );

    const aliceSig = await new ChannelSigner(alice.privateKey).signMessage(commitment.hashToSign());
    const bobSig = await new ChannelSigner(bob.privateKey).signMessage(commitment.hashToSign());

    const withdrawData = commitment.getWithdrawData();
    await expect(channel.withdraw(withdrawData, aliceSig, bobSig)).revertedWith("CMCWithdraw: NO_OP");
  });

  it("should fail if alice signature is invalid", async () => {
    const withdrawAmount = BigNumber.from(1000);
    const nonce = BigNumber.from(1);
    const commitment = new WithdrawCommitment(
      channel.address,
      alice.address,
      bob.address,
      recipient,
      AddressZero,
      withdrawAmount.toString(),
      nonce.toString(),
    );

    const aliceSig = await new ChannelSigner(alice.privateKey).signMessage(getRandomBytes32());
    const bobSig = await new ChannelSigner(bob.privateKey).signMessage(commitment.hashToSign());

    const withdrawData = commitment.getWithdrawData();
    await expect(channel.withdraw(withdrawData, aliceSig, bobSig)).revertedWith("CMCWithdraw: INVALID_ALICE_SIG");
  });

  it("should fail if bob signature is invalid", async () => {
    const withdrawAmount = BigNumber.from(1000);
    const nonce = BigNumber.from(1);
    const commitment = new WithdrawCommitment(
      channel.address,
      alice.address,
      bob.address,
      recipient,
      AddressZero,
      withdrawAmount.toString(),
      nonce.toString(),
    );

    const aliceSig = await new ChannelSigner(alice.privateKey).signMessage(commitment.hashToSign());
    const bobSig = await new ChannelSigner(bob.privateKey).signMessage(getRandomBytes32());

    const withdrawData = commitment.getWithdrawData();
    await expect(channel.withdraw(withdrawData, aliceSig, bobSig)).revertedWith("CMCWithdraw: INVALID_BOB_SIG");
  });

  it("should fail if the tx has already been executed", async () => {
    const withdrawAmount = BigNumber.from(1000);
    const nonce = BigNumber.from(1);
    const commitment = new WithdrawCommitment(
      channel.address,
      alice.address,
      bob.address,
      recipient,
      AddressZero,
      withdrawAmount.toString(),
      nonce.toString(),
    );

    const aliceSig = await new ChannelSigner(alice.privateKey).signMessage(commitment.hashToSign());
    const bobSig = await new ChannelSigner(bob.privateKey).signMessage(commitment.hashToSign());

    const withdrawData = commitment.getWithdrawData();
    await channel.withdraw(withdrawData, aliceSig, bobSig);
    await expect(channel.withdraw(withdrawData, aliceSig, bobSig)).revertedWith(
      "CMCWithdraw: ALREADY_EXECUTED",
    );
  });

  it("should fail if Ether transfer reverts", async () => {
    const rejectEtherRecipient = failingToken.address;

    // Make transfers fail
    const rejectEther = await failingToken.setRejectEther(true);
    await rejectEther.wait();

    const withdrawAmount = BigNumber.from(1000);
    const nonce = BigNumber.from(1);
    const commitment = new WithdrawCommitment(
      channel.address,
      alice.address,
      bob.address,
      rejectEtherRecipient,
      AddressZero,
      withdrawAmount.toString(),
      nonce.toString(),
    );

    const aliceSig = await new ChannelSigner(alice.privateKey).signMessage(commitment.hashToSign());
    const bobSig = await new ChannelSigner(bob.privateKey).signMessage(commitment.hashToSign());
    const withdrawData = commitment.getWithdrawData();

<<<<<<< HEAD
    await expect(channel.withdraw(withdrawData, aliceSig, bobSig)).revertedWith("CMCWithdraw: ASSET_TRANSFER_FAILED");
=======
    await expect(channel.withdraw(withdrawData, aliceSig, bobSig)).revertedWith("Ether rejected");
>>>>>>> ab81b5fc
  });

  it("should fail if token transfer fails", async () => {
    // Make transfers fail
    const failing = await failingToken.setTransferShouldFail(true);
    await failing.wait();

    const withdrawAmount = BigNumber.from(1000);
    const nonce = BigNumber.from(1);
    const commitment = new WithdrawCommitment(
      channel.address,
      alice.address,
      bob.address,
      recipient,
      failingToken.address,
      withdrawAmount.toString(),
      nonce.toString(),
    );

    const aliceSig = await new ChannelSigner(alice.privateKey).signMessage(commitment.hashToSign());
    const bobSig = await new ChannelSigner(bob.privateKey).signMessage(commitment.hashToSign());
    const withdrawData = commitment.getWithdrawData();

    await expect(channel.withdraw(withdrawData, aliceSig, bobSig)).revertedWith("CMCWithdraw: ASSET_TRANSFER_FAILED");
  });

  it("should fail if token transfer reverts", async () => {
    // Make transfers revert
    const reverting = await failingToken.setTransferShouldRevert(true);
    await reverting.wait();

    const withdrawAmount = BigNumber.from(1000);
    const nonce = BigNumber.from(1);
    const commitment = new WithdrawCommitment(
      channel.address,
      alice.address,
      bob.address,
      recipient,
      failingToken.address,
      withdrawAmount.toString(),
      nonce.toString(),
    );

    const aliceSig = await new ChannelSigner(alice.privateKey).signMessage(commitment.hashToSign());
    const bobSig = await new ChannelSigner(bob.privateKey).signMessage(commitment.hashToSign());
    const withdrawData = commitment.getWithdrawData();

    await expect(channel.withdraw(withdrawData, aliceSig, bobSig)).revertedWith("FAIL: Failing token");
  });

  it.skip("should call helper contract if given non-zero address", async () => {});
});<|MERGE_RESOLUTION|>--- conflicted
+++ resolved
@@ -158,9 +158,7 @@
     const bobSig = await new ChannelSigner(bob.privateKey).signMessage(commitment.hashToSign());
 
     const withdrawData = commitment.getWithdrawData();
-    await expect(channel.withdraw(withdrawData, aliceSig, bobSig)).revertedWith(
-      "CMCWithdraw: CHANNEL_MISMATCH",
-    );
+    await expect(channel.withdraw(withdrawData, aliceSig, bobSig)).revertedWith("CMCWithdraw: CHANNEL_MISMATCH");
   });
 
   it("should fail if it is a no-op (callTo == address(0) && amount == 0)", async () => {
@@ -241,9 +239,7 @@
 
     const withdrawData = commitment.getWithdrawData();
     await channel.withdraw(withdrawData, aliceSig, bobSig);
-    await expect(channel.withdraw(withdrawData, aliceSig, bobSig)).revertedWith(
-      "CMCWithdraw: ALREADY_EXECUTED",
-    );
+    await expect(channel.withdraw(withdrawData, aliceSig, bobSig)).revertedWith("CMCWithdraw: ALREADY_EXECUTED");
   });
 
   it("should fail if Ether transfer reverts", async () => {
@@ -269,11 +265,7 @@
     const bobSig = await new ChannelSigner(bob.privateKey).signMessage(commitment.hashToSign());
     const withdrawData = commitment.getWithdrawData();
 
-<<<<<<< HEAD
-    await expect(channel.withdraw(withdrawData, aliceSig, bobSig)).revertedWith("CMCWithdraw: ASSET_TRANSFER_FAILED");
-=======
     await expect(channel.withdraw(withdrawData, aliceSig, bobSig)).revertedWith("Ether rejected");
->>>>>>> ab81b5fc
   });
 
   it("should fail if token transfer fails", async () => {
