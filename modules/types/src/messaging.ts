<<<<<<< HEAD
import { ChannelUpdate, FullChannelState, FullTransferState } from "./channel";
import {
  EngineError,
  InboundChannelUpdateError,
=======
import { ChannelUpdate } from "./channel";
import {
  InboundChannelUpdateError,
  IsAliveError,
>>>>>>> 76e98104
  LockError,
  MessagingError,
  OutboundChannelUpdateError,
  Result,
} from "./error";
import { LockInformation } from "./lock";
import { EngineParams } from "./schemas";

export type IsAliveInfo = { channelAddress: string };
export type IsAliveResponse = {
  aliceIdentifier: string;
  bobIdentifier: string;
  chainId: number;
  channelAddress: string;
};

export interface IMessagingService {
  connect(): Promise<void>;
  disconnect(): Promise<void>;

  onReceiveLockMessage(
    myPublicIdentifier: string,
    callback: (lockInfo: Result<LockInformation, LockError>, from: string, inbox: string) => void,
  ): Promise<void>;
  sendLockMessage(
    lockInfo: Result<LockInformation, LockError>,
    to: string,
    from: string,
    timeout?: number,
    numRetries?: number,
  ): Promise<Result<LockInformation, LockError>>;
  respondToLockMessage(inbox: string, lockInformation: Result<LockInformation, LockError>): Promise<void>;

  onReceiveProtocolMessage(
    myPublicIdentifier: string,
    callback: (
      result: Result<{ update: ChannelUpdate<any>; previousUpdate: ChannelUpdate<any> }, InboundChannelUpdateError>,
      from: string,
      inbox: string,
    ) => void,
  ): Promise<void>;
  sendProtocolMessage(
    channelUpdate: ChannelUpdate<any>,
    previousUpdate?: ChannelUpdate<any>,
    timeout?: number,
    numRetries?: number,
  ): Promise<
    Result<
      { update: ChannelUpdate<any>; previousUpdate: ChannelUpdate<any> },
      OutboundChannelUpdateError | InboundChannelUpdateError
    >
  >;
  respondToProtocolMessage(
    inbox: string,
    channelUpdate: ChannelUpdate<any>,
    previousUpdate?: ChannelUpdate<any>,
  ): Promise<void>;
  respondWithProtocolError(inbox: string, error: InboundChannelUpdateError): Promise<void>;

  sendSetupMessage(
    setupInfo: Result<Omit<EngineParams.Setup, "counterpartyIdentifier">, Error>,
    to: string,
    from: string,
    timeout?: number,
    numRetries?: number,
  ): Promise<Result<{ channelAddress: string }, MessagingError>>;
  onReceiveSetupMessage(
    publicIdentifier: string,
    callback: (
      setupInfo: Result<Omit<EngineParams.Setup, "counterpartyIdentifier">, MessagingError>,
      from: string,
      inbox: string,
    ) => void,
  ): Promise<void>;
  respondToSetupMessage(inbox: string, params: Result<{ channelAddress: string }, Error>): Promise<void>;

<<<<<<< HEAD
  // restore flow:
  // - restore-r sends request
  // - counterparty receives
  //    1. acquires lock
  //    2. sends restore data
  // - counterparty responds
  // - restore-r restores
  // - restore-r sends result (err or success) to counterparty
  // - counterparty receives
  //    1. releases lock
  sendRestoreStateMessage(
    restoreData: Result<{ chainId: number } | { channelAddress: string }, Error>,
=======
  sendIsAliveMessage(
    isAliveInfo: Result<IsAliveInfo, IsAliveError>,
>>>>>>> 76e98104
    to: string,
    from: string,
    timeout?: number,
    numRetries?: number,
<<<<<<< HEAD
  ): Promise<Result<{ channel: FullChannelState; activeTransfers: FullTransferState[] } | void, EngineError>>;
  onReceiveRestoreStateMessage(
    publicIdentifier: string,
    callback: (
      restoreData: Result<{ chainId: number } | { channelAddress: string }, EngineError>,
      from: string,
      inbox: string,
    ) => void,
  ): Promise<void>;
  respondToRestoreStateMessage(
    inbox: string,
    restoreData: Result<{ channel: FullChannelState; activeTransfers: FullTransferState[] } | void, EngineError>,
  ): Promise<void>;
=======
  ): Promise<Result<void, IsAliveError>>;
  onReceiveIsAliveMessage(
    publicIdentifier: string,
    callback: (isAliveInfo: Result<IsAliveInfo, IsAliveError>, from: string, inbox: string) => void,
  ): Promise<void>;
  respondToIsAliveMessage(inbox: string, params: Result<IsAliveResponse, IsAliveError>): Promise<void>;
>>>>>>> 76e98104

  sendRequestCollateralMessage(
    requestCollateralParams: Result<EngineParams.RequestCollateral, Error>,
    to: string,
    from: string,
    timeout?: number,
    numRetries?: number,
  ): Promise<Result<undefined, Error>>;
  onReceiveRequestCollateralMessage(
    publicIdentifier: string,
    callback: (params: Result<EngineParams.RequestCollateral, Error>, from: string, inbox: string) => void,
  ): Promise<void>;
  respondToRequestCollateralMessage(inbox: string, params: Result<{ message?: string }, Error>): Promise<void>;

  publish(subject: string, data: any): Promise<void>;
  subscribe(subject: string, cb: (data: any) => any): Promise<void>;
  unsubscribe(subject: string): Promise<void>;
  flush(): Promise<void>;
  request(subject: string, timeout: number, data: any): Promise<any>;
}<|MERGE_RESOLUTION|>--- conflicted
+++ resolved
@@ -1,14 +1,8 @@
-<<<<<<< HEAD
 import { ChannelUpdate, FullChannelState, FullTransferState } from "./channel";
 import {
   EngineError,
   InboundChannelUpdateError,
-=======
-import { ChannelUpdate } from "./channel";
-import {
-  InboundChannelUpdateError,
   IsAliveError,
->>>>>>> 76e98104
   LockError,
   MessagingError,
   OutboundChannelUpdateError,
@@ -85,7 +79,6 @@
   ): Promise<void>;
   respondToSetupMessage(inbox: string, params: Result<{ channelAddress: string }, Error>): Promise<void>;
 
-<<<<<<< HEAD
   // restore flow:
   // - restore-r sends request
   // - counterparty receives
@@ -98,15 +91,10 @@
   //    1. releases lock
   sendRestoreStateMessage(
     restoreData: Result<{ chainId: number } | { channelAddress: string }, Error>,
-=======
-  sendIsAliveMessage(
-    isAliveInfo: Result<IsAliveInfo, IsAliveError>,
->>>>>>> 76e98104
     to: string,
     from: string,
     timeout?: number,
     numRetries?: number,
-<<<<<<< HEAD
   ): Promise<Result<{ channel: FullChannelState; activeTransfers: FullTransferState[] } | void, EngineError>>;
   onReceiveRestoreStateMessage(
     publicIdentifier: string,
@@ -120,14 +108,19 @@
     inbox: string,
     restoreData: Result<{ channel: FullChannelState; activeTransfers: FullTransferState[] } | void, EngineError>,
   ): Promise<void>;
-=======
+
+  sendIsAliveMessage(
+    isAliveInfo: Result<IsAliveInfo, IsAliveError>,
+    to: string,
+    from: string,
+    timeout?: number,
+    numRetries?: number,
   ): Promise<Result<void, IsAliveError>>;
   onReceiveIsAliveMessage(
     publicIdentifier: string,
     callback: (isAliveInfo: Result<IsAliveInfo, IsAliveError>, from: string, inbox: string) => void,
   ): Promise<void>;
   respondToIsAliveMessage(inbox: string, params: Result<IsAliveResponse, IsAliveError>): Promise<void>;
->>>>>>> 76e98104
 
   sendRequestCollateralMessage(
     requestCollateralParams: Result<EngineParams.RequestCollateral, Error>,
