--- conflicted
+++ resolved
@@ -40,7 +40,14 @@
     return channelDispute;
   }
 
-  function getTransferDispute(bytes32 transferId) external override view onlyViaProxy nonReentrantView returns (TransferDispute memory) {
+  function getTransferDispute(bytes32 transferId)
+    external
+    override
+    view
+    onlyViaProxy
+    nonReentrantView
+    returns (TransferDispute memory)
+  {
     return transferDisputes[transferId];
   }
 
@@ -58,7 +65,8 @@
     // New nonce must be strictly greater than the stored one
     require(channelDispute.nonce < ccs.nonce, "CMCAdjudicator disputeChannel: New nonce smaller than stored one");
 
-    if (!inConsensusPhase()) { // We are not already in a dispute
+    if (!inConsensusPhase()) {
+      // We are not already in a dispute
       // Set expiries
       // TODO: offchain-ensure that there can't be an overflow
       channelDispute.consensusExpiry = block.number.add(ccs.timeout);
@@ -71,14 +79,13 @@
     channelDispute.merkleRoot = ccs.merkleRoot;
   }
 
-<<<<<<< HEAD
-  function defundChannel(CoreChannelState calldata ccs) external override onlyOnProxy nonReentrant validateChannel(ccs) {
-=======
-  function defundChannel(CoreChannelState calldata ccs) external override onlyViaProxy nonReentrant validateChannel(ccs) {
-    // Only Alice or Bob can defund their channel
-    verifyMsgSenderisAliceOrBob(ccs);
-
->>>>>>> 175011b8
+  function defundChannel(CoreChannelState calldata ccs)
+    external
+    override
+    onlyOnProxy
+    nonReentrant
+    validateChannel(ccs)
+  {
     // Verify that the given channel state matches the stored one
     require(
       hashChannelState(ccs) == channelDispute.channelStateHash,
@@ -203,11 +210,7 @@
     transferBalance(cts.assetId, balance);
   }
 
-  function _depositsBob(address assetId)
-    external
-    onlySelf
-    returns (uint256)
-  {
+  function _depositsBob(address assetId) external onlySelf returns (uint256) {
     return _getTotalDepositsBob(assetId);
   }
 
