import {
  FullChannelState,
  IVectorChainService,
  MinimalTransaction,
  ChainError,
  Result,
  ERC20Abi,
  IChainServiceStore,
  TransactionReason,
  FullTransferState,
} from "@connext/vector-types";
import {
  bufferify,
  delay,
  encodeTransferResolver,
  encodeTransferState,
  hashCoreTransferState,
} from "@connext/vector-utils";
import { TransactionResponse } from "@ethersproject/abstract-provider";
import { Signer } from "@ethersproject/abstract-signer";
import { BigNumber } from "@ethersproject/bignumber";
import { Contract } from "@ethersproject/contracts";
import { JsonRpcProvider } from "@ethersproject/providers";
import { keccak256 } from "@ethersproject/keccak256";
import { Wallet } from "@ethersproject/wallet";
import { BaseLogger } from "pino";
import PriorityQueue from "p-queue";
import { AddressZero, HashZero } from "@ethersproject/constants";
import { MerkleTree } from "merkletreejs";

import { ChannelFactory, VectorChannel } from "../artifacts";

import { EthereumChainReader } from "./ethReader";

export class EthereumChainService extends EthereumChainReader implements IVectorChainService {
  private signers: Map<number, Signer> = new Map();
  private queue: PriorityQueue = new PriorityQueue({ concurrency: 1 });
  constructor(
    private readonly store: IChainServiceStore,
    chainProviders: { [chainId: string]: JsonRpcProvider },
    signer: string | Signer,
    log: BaseLogger,
    private readonly defaultRetries = 1,
  ) {
    super(chainProviders, log.child({ module: "EthereumChainService" }));
    Object.entries(chainProviders).forEach(([chainId, provider]) => {
      this.signers.set(
        parseInt(chainId),
        typeof signer === "string" ? new Wallet(signer, provider) : (signer.connect(provider) as Signer),
      );
    });
  }

  async sendDisputeChannelTx(channelState: FullChannelState): Promise<Result<TransactionResponse, ChainError>> {
    const signer = this.signers.get(channelState.networkContext.chainId);
    if (!signer?._isSigner) {
      return Result.fail(new ChainError(ChainError.reasons.SignerNotFound));
    }

    if (!channelState.latestUpdate.aliceSignature || !channelState.latestUpdate.bobSignature) {
      return Result.fail(new ChainError(ChainError.reasons.MissingSigs));
    }
    return this.sendTxWithRetries(channelState.channelAddress, TransactionReason.disputeChannel, () => {
      const channel = new Contract(channelState.channelAddress, VectorChannel.abi, signer);
      return channel.disputeChannel(
        channelState,
        channelState.latestUpdate.aliceSignature,
        channelState.latestUpdate.bobSignature,
      );
    });
  }

  async sendDefundChannelTx(
    channelState: FullChannelState,
    assetsToDefund: string[] = channelState.assetIds,
    indices: string[] = [],
  ): Promise<Result<TransactionResponse, ChainError>> {
    const signer = this.signers.get(channelState.networkContext.chainId);
    if (!signer?._isSigner) {
      return Result.fail(new ChainError(ChainError.reasons.SignerNotFound));
    }

    if (!channelState.latestUpdate.aliceSignature || !channelState.latestUpdate.bobSignature) {
      return Result.fail(new ChainError(ChainError.reasons.MissingSigs));
    }
    return this.sendTxWithRetries(channelState.channelAddress, TransactionReason.defundChannel, () => {
      const channel = new Contract(channelState.channelAddress, VectorChannel.abi, signer);
      return channel.defundChannel(channelState, assetsToDefund, indices);
    });
  }

  async sendDisputeTransferTx(
    transferIdToDispute: string,
    activeTransfers: FullTransferState[],
  ): Promise<Result<TransactionResponse, ChainError>> {
    // Make sure transfer is active
    const transferState = activeTransfers.find((t) => t.transferId === transferIdToDispute);
    if (!transferState) {
      return Result.fail(
        new ChainError(ChainError.reasons.TransferNotFound, {
          transfer: transferIdToDispute,
          active: activeTransfers.map((t) => t.transferId),
        }),
      );
    }

    // Get signer
    const signer = this.signers.get(transferState.chainId);
    if (!signer?._isSigner) {
      return Result.fail(new ChainError(ChainError.reasons.SignerNotFound));
    }

    // Generate merkle root
    const hashes = activeTransfers.map((t) => bufferify(hashCoreTransferState(t)));
    const hash = bufferify(hashCoreTransferState(transferState));
    const merkle = new MerkleTree(hashes, keccak256);

    return this.sendTxWithRetries(transferState.channelAddress, TransactionReason.disputeTransfer, () => {
      const channel = new Contract(transferState.channelAddress, VectorChannel.abi, signer);
      return channel.disputeTransfer(transferState, merkle.getHexProof(hash));
    });
  }

  async sendDefundTransferTx(
    transferState: FullTransferState,
    responderSignature: string = HashZero,
  ): Promise<Result<TransactionResponse, ChainError>> {
    const signer = this.signers.get(transferState.chainId);
    if (!signer?._isSigner) {
      return Result.fail(new ChainError(ChainError.reasons.SignerNotFound));
    }

    if (!transferState.transferResolver) {
      return Result.fail(new ChainError(ChainError.reasons.ResolverNeeded));
    }

    // TODO: should this be checked? is there some other option?
    if (transferState.balance.amount[1] !== "0") {
      return Result.fail(new ChainError(ChainError.reasons.NotInitialState));
    }

    const encodedState = encodeTransferState(transferState.transferState, transferState.transferEncodings[0]);
    const encodedResolver = encodeTransferResolver(transferState.transferResolver, transferState.transferEncodings[1]);

    return this.sendTxWithRetries(transferState.channelAddress, TransactionReason.defundTransfer, () => {
      const channel = new Contract(transferState.channelAddress, VectorChannel.abi, signer);
      return channel.defundTransfer(transferState, encodedState, encodedResolver, responderSignature);
    });
  }

  public async sendDeployChannelTx(
    channelState: FullChannelState,
    deposit?: { amount: string; assetId: string }, // Included IFF createChannelAndDepositAlice
  ): Promise<Result<TransactionResponse, ChainError>> {
    const method = "sendDeployChannelTx";
    const signer = this.signers.get(channelState.networkContext.chainId);
    if (!signer?._isSigner) {
      return Result.fail(new ChainError(ChainError.reasons.SignerNotFound));
    }
    const sender = await signer.getAddress();

    // check if multisig must be deployed
    const multisigRes = await this.getCode(channelState.channelAddress, channelState.networkContext.chainId);

    if (multisigRes.isError) {
      return Result.fail(multisigRes.getError()!);
    }

    if (multisigRes.getValue() !== `0x`) {
      return Result.fail(new ChainError(ChainError.reasons.MultisigDeployed));
    }

    const channelFactory = new Contract(channelState.networkContext.channelFactoryAddress, ChannelFactory.abi, signer);

    // If there is no deposit information, just create the channel
    if (!deposit) {
      // Deploy multisig tx
      this.log.info(
        { channelAddress: channelState.channelAddress, sender, method },
        "Deploying channel without deposit",
      );
      return this.sendTxWithRetries(channelState.channelAddress, TransactionReason.deploy, () => {
        return channelFactory.createChannel(channelState.alice, channelState.bob);
      });
    }

    // Deploy a channel with a deposit (only alice can do this)
    if (sender !== channelState.alice) {
      return Result.fail(
        new ChainError(ChainError.reasons.FailedToDeploy, {
          message: "Sender is not alice",
          sender,
          alice: channelState.alice,
          channel: channelState.channelAddress,
        }),
      );
    }

    const { assetId, amount } = deposit;

    // Handle eth deposits
    if (assetId === AddressZero) {
      return this.sendTxWithRetries(channelState.channelAddress, TransactionReason.deployWithDepositAlice, () =>
        channelFactory.createChannelAndDepositAlice(channelState.alice, channelState.bob, assetId, amount, {
          value: amount,
        }),
      );
    }

    // Must be token deposit, first approve the token transfer
    this.log.info({ assetId, amount, channel: channelState.channelAddress, sender }, "Approving tokens");
    const approveRes = await this.approveTokens(
      channelState.channelAddress,
      channelState.networkContext.channelFactoryAddress,
      sender,
      amount,
      assetId,
      channelState.networkContext.chainId,
    );
    if (approveRes.isError) {
      return Result.fail(approveRes.getError()!);
    }
    if (approveRes.getValue()) {
      const receipt = await approveRes.getValue()!.wait();
      this.log.info({ txHash: receipt.transactionHash, method, assetId }, "Token approval confirmed");
    }
    return this.sendTxWithRetries(channelState.channelAddress, TransactionReason.deployWithDepositAlice, () =>
      channelFactory.createChannelAndDepositAlice(channelState.alice, channelState.bob, assetId, amount),
    );
  }

  public async sendWithdrawTx(
    channelState: FullChannelState,
    minTx: MinimalTransaction,
  ): Promise<Result<TransactionResponse, ChainError>> {
    const method = "sendWithdrawTx";
    const signer = this.signers.get(channelState.networkContext.chainId);
    if (!signer?._isSigner) {
      return Result.fail(new ChainError(ChainError.reasons.SignerNotFound));
    }
    const sender = await signer.getAddress();

    if (channelState.alice !== sender && channelState.bob !== sender) {
      return Result.fail(new ChainError(ChainError.reasons.SenderNotInChannel));
    }

    // check if multisig must be deployed
    const multisigRes = await this.getCode(channelState.channelAddress, channelState.networkContext.chainId);

    if (multisigRes.isError) {
      return Result.fail(multisigRes.getError()!);
    }

    if (multisigRes.getValue() === `0x`) {
      // Deploy multisig tx
      this.log.info({ channelAddress: channelState.channelAddress, sender, method }, "Deploying channel");
      const channelFactory = new Contract(
        channelState.networkContext.channelFactoryAddress,
        ChannelFactory.abi,
        signer,
      );
<<<<<<< HEAD
      const deployCompleted = new Promise((resolve) =>
        channelFactory.once(channelFactory.filters.ChannelCreation(), (data) => {
          this.log.info({ method, data: JSON.stringify(data) }, "Caught channel created event");
          resolve(undefined);
        }),
      );
=======
>>>>>>> 89d310dc
      const txRes = await this.sendTxWithRetries(channelState.channelAddress, TransactionReason.deploy, () => {
        return channelFactory.createChannel(channelState.alice, channelState.bob);
      });
      if (txRes.isError) {
        return Result.fail(
          new ChainError(ChainError.reasons.FailedToDeploy, {
            method,
            error: txRes.getError()!.message,
            channel: channelState.channelAddress,
          }),
        );
      }
      const deployTx = txRes.getValue();
      this.log.info({ method, deployTx: deployTx.hash }, "Deploy tx broadcast");
      try {
        await deployTx.wait();
        this.log.debug("Waiting for event to be emitted");
        await Promise.race([
          deployTx.wait(),
          new Promise((resolve) =>
            setTimeout(() => {
              this.log.warn(
                { deployTx: deployTx.hash, channel: channelState.channelAddress },
                "Did not see event within 15s after tx was mined",
              );
              resolve(undefined);
            }, 15_000),
          ),
        ]);
      } catch (e) {
        this.log.error(`caught ${e.message}`);
        return Result.fail(
          new ChainError(ChainError.reasons.FailedToDeploy, {
            error: e.message,
            deployTx: deployTx.hash,
            channel: channelState.channelAddress,
            chainId: channelState.networkContext.chainId,
          }),
        );
      }
      this.log.debug({ method }, "Deploy tx mined");
    }

    this.log.info({ sender, method, channel: channelState.channelAddress }, "Sending withdraw tx to chain");
    return this.sendTxWithRetries(channelState.channelAddress, TransactionReason.withdraw, () =>
      signer.sendTransaction(minTx),
    );
  }

  public async sendDepositTx(
    channelState: FullChannelState,
    sender: string,
    amount: string,
    assetId: string,
  ): Promise<Result<TransactionResponse, ChainError>> {
    const method = "sendDepositTx";
    const signer = this.signers.get(channelState.networkContext.chainId);
    if (!signer?._isSigner) {
      return Result.fail(new ChainError(ChainError.reasons.SignerNotFound));
    }

    if (channelState.alice !== sender && channelState.bob !== sender) {
      return Result.fail(new ChainError(ChainError.reasons.SenderNotInChannel));
    }
    // first check if multisig is needed to deploy
    const multisigRes = await this.getCode(channelState.channelAddress, channelState.networkContext.chainId);

    if (multisigRes.isError) {
      return Result.fail(multisigRes.getError()!);
    }

    const multisigCode = multisigRes.getValue();
    // alice needs to deploy the multisig
    if (multisigCode === `0x` && sender === channelState.alice) {
      this.log.info(
        {
          method,
          channelAddress: channelState.channelAddress,
          assetId,
          amount,
          senderAddress: await signer.getAddress(),
        },
        `Deploying channel with deposit`,
      );
      return this.sendDeployChannelTx(channelState, { amount, assetId });
    }

    this.log.info({ method, assetId, amount }, "Channel is deployed, sending deposit");
    if (sender === channelState.alice) {
      this.log.info(
        { method, sender, alice: channelState.alice, bob: channelState.bob },
        "Detected participant A, sending tx",
      );
      const txRes = await this.sendDepositATx(channelState, amount, assetId);
      if (txRes.isError) {
        this.log.error({ method, error: txRes.getError()?.message }, "Error sending tx");
      } else {
        this.log.info({ method, txHash: txRes.getValue().hash }, "Submitted tx");
      }
      return txRes;
    } else {
      this.log.info(
        { method, sender, alice: channelState.alice, bob: channelState.bob },
        "Detected participant B, sendng tx",
      );
      const txRes = await this.sendDepositBTx(channelState, amount, assetId);
      if (txRes.isError) {
        this.log.error({ method, error: txRes.getError()?.message }, "Error sending tx");
      } else {
        this.log.info({ method, txHash: txRes.getValue().hash }, "Submitted tx");
      }
      return txRes;
    }
  }

  private async sendTxWithRetries(
    channelAddress: string,
    reason: TransactionReason,
    txFn: () => Promise<TransactionResponse>,
  ): Promise<Result<TransactionResponse, ChainError>> {
    const errors = [];
    for (let attempt = 1; attempt++; attempt < this.defaultRetries) {
      this.log.info(
        {
          retries: this.defaultRetries,
          attempt,
          channelAddress,
          reason,
        },
        "Attempting to send tx",
      );
      const response = await this.sendTxAndParseResponse(channelAddress, reason, txFn);
      if (!response.isError) {
        return response;
      }
      // Otherwise, handle error
      const error = response.getError()!;
      if (!error.canRetry) {
        this.log.error(
          { error: error.message, channelAddress, reason, stack: error.stack },
          "Failed to send tx, will not retry",
        );
        return response;
      }
      // wait before retrying
      errors.push(error);
      this.log.warn(
        { error: error.message, channelAddress, attempt, retries: this.defaultRetries },
        "Tx failed, waiting before retry",
      );
      await delay(1000);
    }
    return Result.fail(
      new ChainError(ChainError.reasons.FailedToSendTx, {
        errors: errors.map((e) => e.message).toString(),
        retries: this.defaultRetries,
        channelAddress,
        reason,
      }),
    );
  }

  private async sendTxAndParseResponse(
    channelAddress: string,
    reason: TransactionReason,
    txFn: () => Promise<TransactionResponse>,
  ): Promise<Result<TransactionResponse, ChainError>> {
    // TODO: add retries on specific errors
    try {
      const response = await this.queue.add(async () => {
        const response = await txFn();
        await this.store.saveTransactionResponse(channelAddress, reason, response);
        // Register callbacks for saving tx, then return
        response
          .wait() // TODO: confirmation blocks?
          .then((receipt) => this.store.saveTransactionReceipt(channelAddress, receipt))
          .catch((e) => this.store.saveTransactionFailure(channelAddress, response.hash, e.message));
        return response;
      });
      return Result.ok(response);
    } catch (e) {
      // Don't save tx if it failed to submit, only if it fails to mine
      let error = e;
      if (e.message.includes("sender doesn't have enough funds")) {
        error = new ChainError(ChainError.reasons.NotEnoughFunds);
      }
      return Result.fail(error);
    }
  }

  private async approveTokens(
    channelAddress: string,
    spender: string,
    owner: string,
    amount: string,
    assetId: string,
    chainId: number,
  ): Promise<Result<TransactionResponse | undefined, ChainError>> {
    const signer = this.signers.get(chainId);
    if (!signer?._isSigner) {
      return Result.fail(new ChainError(ChainError.reasons.SignerNotFound));
    }

    this.log.info({ assetId, channelAddress: spender }, "Approving token");
    const erc20 = new Contract(assetId, ERC20Abi, signer);
    const checkApprovalRes = await this.getTokenAllowance(assetId, owner, spender, chainId);
    if (checkApprovalRes.isError) {
      this.log.error(
        {
          method: "approveTokens",
          spender,
          owner,
          assetId,
          error: checkApprovalRes.getError()?.message,
        },
        "Error checking approved tokens for deposit A",
      );
      return Result.fail(checkApprovalRes.getError()!);
    }

    if (BigNumber.from(checkApprovalRes.getValue()).gte(amount)) {
      this.log.info(
        {
          method: "approveTokens",
          assetId,
          spender,
          owner,
          approved: checkApprovalRes.getValue().toString(),
        },
        "Allowance is sufficient",
      );
      return Result.ok(undefined);
    }
    const approveRes = await this.sendTxWithRetries(channelAddress, TransactionReason.approveTokens, () =>
      erc20.approve(spender, amount),
    );
    if (approveRes.isError) {
      this.log.error(
        {
          method: "approveTokens",
          spender,
          error: approveRes.getError()?.message,
        },
        "Error approving tokens for deposit A",
      );
      return approveRes;
    }
    const approveTx = approveRes.getValue();
    this.log.info({ txHash: approveTx.hash, method: "approveTokens", assetId, amount }, "Approve token tx submitted");
    return approveRes;
  }

  private async sendDepositATx(
    channelState: FullChannelState,
    amount: string,
    assetId: string,
  ): Promise<Result<TransactionResponse, ChainError>> {
    const signer = this.signers.get(channelState.networkContext.chainId);
    if (!signer?._isSigner) {
      return Result.fail(new ChainError(ChainError.reasons.SignerNotFound));
    }

    const vectorChannel = new Contract(channelState.channelAddress, VectorChannel.abi, signer);
    if (assetId !== AddressZero) {
      // need to approve
      this.log.info({ assetId, channelAddress: channelState.channelAddress }, "Approving token");
      const approveRes = await this.approveTokens(
        channelState.channelAddress,
        channelState.channelAddress,
        channelState.alice,
        amount,
        assetId,
        channelState.networkContext.chainId,
      );
      if (approveRes.isError) {
        this.log.error(
          {
            method: "sendDepositATx",
            channelAddress: channelState.channelAddress,
            error: approveRes.getError()?.message,
          },
          "Error approving tokens for deposit A",
        );
        return Result.fail(approveRes.getError()!);
      }
      const approveTx = approveRes.getValue();
      if (approveTx) {
        await approveTx.wait();
      }
      this.log.info({ txHash: approveTx?.hash, method: "sendDepositATx", assetId }, "Token approval confirmed");
      return this.sendTxWithRetries(channelState.channelAddress, TransactionReason.depositA, () =>
        vectorChannel.depositAlice(assetId, amount),
      );
    }
    return this.sendTxWithRetries(channelState.channelAddress, TransactionReason.depositA, () =>
      vectorChannel.depositAlice(assetId, amount, { value: amount }),
    );
  }

  private async sendDepositBTx(
    channelState: FullChannelState,
    amount: string,
    assetId: string,
  ): Promise<Result<TransactionResponse, ChainError>> {
    const signer = this.signers.get(channelState.networkContext.chainId);
    if (!signer?._isSigner) {
      return Result.fail(new ChainError(ChainError.reasons.SignerNotFound));
    }

    if (assetId === AddressZero) {
      return this.sendTxWithRetries(channelState.channelAddress, TransactionReason.depositB, () =>
        signer.sendTransaction({
          data: "0x",
          to: channelState.channelAddress,
          value: BigNumber.from(amount),
          chainId: channelState.networkContext.chainId,
        }),
      );
    } else {
      const erc20 = new Contract(channelState.networkContext.channelFactoryAddress, ERC20Abi, signer);
      return this.sendTxWithRetries(channelState.channelAddress, TransactionReason.depositB, () =>
        erc20.transfer(channelState.channelAddress, amount),
      );
    }
  }
}<|MERGE_RESOLUTION|>--- conflicted
+++ resolved
@@ -259,15 +259,6 @@
         ChannelFactory.abi,
         signer,
       );
-<<<<<<< HEAD
-      const deployCompleted = new Promise((resolve) =>
-        channelFactory.once(channelFactory.filters.ChannelCreation(), (data) => {
-          this.log.info({ method, data: JSON.stringify(data) }, "Caught channel created event");
-          resolve(undefined);
-        }),
-      );
-=======
->>>>>>> 89d310dc
       const txRes = await this.sendTxWithRetries(channelState.channelAddress, TransactionReason.deploy, () => {
         return channelFactory.createChannel(channelState.alice, channelState.bob);
       });
