import { Vector } from "@connext/vector-protocol";
import {
  ChainAddresses,
  IChannelSigner,
  ILockService,
  IMessagingService,
  IVectorProtocol,
  Result,
  EngineParams,
  OutboundChannelUpdateError,
  ChannelRpcMethodsResponsesMap,
  IVectorEngine,
  EngineEventMap,
  IEngineStore,
  EngineEvent,
  EngineEvents,
  ChannelRpcMethod,
  IVectorChainService,
  WITHDRAWAL_RECONCILED_EVENT,
  ChannelRpcMethods,
  IExternalValidation,
  AUTODEPLOY_CHAIN_IDS,
} from "@connext/vector-types";
import pino from "pino";
import Ajv from "ajv";
import { Evt } from "evt";

import { version } from "../package.json";

import { InvalidTransferType } from "./errors";
import {
  convertConditionalTransferParams,
  convertResolveConditionParams,
  convertWithdrawParams,
} from "./paramConverter";
import { setupEngineListeners } from "./listeners";
import { getEngineEvtContainer } from "./utils";

export const ajv = new Ajv();

export type EngineEvtContainer = { [K in keyof EngineEventMap]: Evt<EngineEventMap[K]> };

export class VectorEngine implements IVectorEngine {
  // Setup event container to emit events from vector
  private readonly evts: EngineEvtContainer = getEngineEvtContainer();

  private constructor(
    private readonly signer: IChannelSigner,
    private readonly messaging: IMessagingService,
    private readonly store: IEngineStore,
    private readonly vector: IVectorProtocol,
    private readonly chainService: IVectorChainService,
    private readonly chainAddresses: ChainAddresses,
    private readonly logger: pino.BaseLogger,
  ) {}

  static async connect(
    messaging: IMessagingService,
    lock: ILockService,
    store: IEngineStore,
    signer: IChannelSigner,
    chainService: IVectorChainService,
    chainAddresses: ChainAddresses,
    logger: pino.BaseLogger,
    validationService?: IExternalValidation,
  ): Promise<VectorEngine> {
    const vector = await Vector.connect(
      messaging,
      lock,
      store,
      signer,
      chainService,
      logger.child({ module: "VectorProtocol" }),
      validationService,
    );
    const engine = new VectorEngine(
      signer,
      messaging,
      store,
      vector,
      chainService,
      chainAddresses,
      logger.child({ module: "VectorEngine" }),
    );
    await engine.setupListener();
    logger.info({ vector: vector.publicIdentifier }, "Vector Engine connected 🚀!");
    return engine;
  }

  get publicIdentifier(): string {
    return this.vector.publicIdentifier;
  }

  get signerAddress(): string {
    return this.vector.signerAddress;
  }

  // TODO: create injected validation that handles submitting transactions
  // IFF there was a fee involved. Should:
  // - check if fee > 0
  //    - yes && my withdrawal: make sure transaction hash is included in
  //      the meta (verify tx)

  private async setupListener(): Promise<void> {
    await setupEngineListeners(
      this.evts,
      this.chainService,
      this.vector,
      this.messaging,
      this.signer,
      this.store,
      this.chainAddresses,
      this.logger,
      this.setup.bind(this),
    );
  }

  private async getConfig(): Promise<Result<ChannelRpcMethodsResponsesMap[typeof ChannelRpcMethods.chan_getConfig]>> {
    return Result.ok([{ index: 0, publicIdentifier: this.publicIdentifier, signerAddress: this.signerAddress }]);
  }

  private async getStatus(): Promise<Result<ChannelRpcMethodsResponsesMap[typeof ChannelRpcMethods.chan_getStatus]>> {
    const chainIds = Object.keys(this.chainAddresses).map((chainId) => parseInt(chainId));
    const providerResponses = await Promise.all(chainIds.map((chainId) => this.chainService.getSyncing(chainId)));
    const providerSyncing = Object.fromEntries(
      chainIds.map((chainId, index) => {
        const res = providerResponses[index];
        let syncing:
          | string
          | boolean
          | { startingBlock: string; currentBlock: string; highestBlock: string }
          | undefined;
        if (res.isError) {
          syncing = res.getError()?.message;
        } else {
          syncing = res.getValue();
        }
        return [chainId, syncing];
      }),
    );
    return Result.ok({
      version,
      publicIdentifier: this.publicIdentifier,
      signerAddress: this.signerAddress,
      providerSyncing,
    });
  }

  private async getChannelState(
    params: EngineParams.GetChannelState,
  ): Promise<
    Result<
      ChannelRpcMethodsResponsesMap[typeof ChannelRpcMethods.chan_getChannelState],
      Error | OutboundChannelUpdateError
    >
  > {
    const validate = ajv.compile(EngineParams.GetChannelStateSchema);
    const valid = validate(params);
    if (!valid) {
      return Result.fail(new Error(validate.errors?.map((err) => err.message).join(",")));
    }
    try {
      const channel = await this.store.getChannelState(params.channelAddress);
      return Result.ok(channel);
    } catch (e) {
      return Result.fail(e);
    }
  }

  private async getTransferState(
    params: EngineParams.GetTransferState,
  ): Promise<Result<ChannelRpcMethodsResponsesMap[typeof ChannelRpcMethods.chan_getTransferState], Error>> {
    const validate = ajv.compile(EngineParams.GetTransferStateSchema);
    const valid = validate(params);
    if (!valid) {
      return Result.fail(new Error(validate.errors?.map((err) => err.message).join(",")));
    }

    try {
      const transfer = await this.store.getTransferState(params.transferId);
      return Result.ok(transfer);
    } catch (e) {
      return Result.fail(e);
    }
  }

  private async getActiveTransfers(
    params: EngineParams.GetActiveTransfers,
  ): Promise<Result<ChannelRpcMethodsResponsesMap[typeof ChannelRpcMethods.chan_getActiveTransfers], Error>> {
    const validate = ajv.compile(EngineParams.GetActiveTransfersSchema);
    const valid = validate(params);
    if (!valid) {
      return Result.fail(new Error(validate.errors?.map((err) => err.message).join(",")));
    }

    try {
      const transfers = await this.store.getActiveTransfers(params.channelAddress);
      return Result.ok(transfers);
    } catch (e) {
      return Result.fail(e);
    }
  }

  private async getTransferStateByRoutingId(
    params: EngineParams.GetTransferStateByRoutingId,
  ): Promise<Result<ChannelRpcMethodsResponsesMap[typeof ChannelRpcMethods.chan_getTransferStateByRoutingId], Error>> {
    const validate = ajv.compile(EngineParams.GetTransferStateByRoutingIdSchema);
    const valid = validate(params);
    if (!valid) {
      return Result.fail(new Error(validate.errors?.map((err) => err.message).join(",")));
    }

    try {
      const transfer = await this.store.getTransferByRoutingId(params.channelAddress, params.routingId);
      return Result.ok(transfer);
    } catch (e) {
      return Result.fail(e);
    }
  }

  private async getTransferStatesByRoutingId(
    params: EngineParams.GetTransferStatesByRoutingId,
  ): Promise<Result<ChannelRpcMethodsResponsesMap[typeof ChannelRpcMethods.chan_getTransferStatesByRoutingId], Error>> {
    const validate = ajv.compile(EngineParams.GetTransferStatesByRoutingIdSchema);
    const valid = validate(params);
    if (!valid) {
      return Result.fail(new Error(validate.errors?.map((err) => err.message).join(",")));
    }
    try {
      const transfers = await this.store.getTransfersByRoutingId(params.routingId);
      return Result.ok(transfers);
    } catch (e) {
      return Result.fail(e);
    }
  }

  private async getChannelStateByParticipants(
    params: EngineParams.GetChannelStateByParticipants,
  ): Promise<
    Result<
      ChannelRpcMethodsResponsesMap[typeof ChannelRpcMethods.chan_getChannelStateByParticipants],
      Error | OutboundChannelUpdateError
    >
  > {
    const validate = ajv.compile(EngineParams.GetChannelStateByParticipantsSchema);
    const valid = validate(params);
    if (!valid) {
      return Result.fail(new Error(validate.errors?.map((err) => err.message).join(",")));
    }
<<<<<<< HEAD
    const channel = await this.store.getChannelStateByParticipants(params.alice, params.bob, params.chainId);
    return Result.ok(channel);
=======
    try {
      const channel = await this.vector.getChannelStateByParticipants(params.alice, params.bob, params.chainId);
      return Result.ok(channel);
    } catch (e) {
      return Result.fail(e);
    }
>>>>>>> 9aec9924
  }

  private async getChannelStates(): Promise<
    Result<
      ChannelRpcMethodsResponsesMap[typeof ChannelRpcMethods.chan_getChannelStates],
      Error | OutboundChannelUpdateError
    >
  > {
    try {
      const channel = await this.store.getChannelStates();
      return Result.ok(channel);
    } catch (e) {
      return Result.fail(e);
    }
  }

  private async getRegisteredTransfers(
    params: EngineParams.GetRegisteredTransfers,
  ): Promise<
    Result<
      ChannelRpcMethodsResponsesMap[typeof ChannelRpcMethods.chan_getRegisteredTransfers],
      Error | OutboundChannelUpdateError
    >
  > {
    const validate = ajv.compile(EngineParams.GetRegisteredTransfersSchema);
    const valid = validate(params);
    if (!valid) {
      return Result.fail(new Error(validate.errors?.map((err) => err.message).join(",")));
    }
    const { chainId } = params;
    const result = await this.chainService.getRegisteredTransfers(
      this.chainAddresses[chainId].transferRegistryAddress,
      chainId,
    );
    return result;
  }

  private async setup(
    params: EngineParams.Setup,
  ): Promise<
    Result<ChannelRpcMethodsResponsesMap[typeof ChannelRpcMethods.chan_setup], OutboundChannelUpdateError | Error>
  > {
    const validate = ajv.compile(EngineParams.SetupSchema);
    const valid = validate(params);
    if (!valid) {
      return Result.fail(new Error(validate.errors?.map((err) => err.message).join(",")));
    }

    const chainProviders = this.chainService.getChainProviders();
    if (chainProviders.isError) {
      return Result.fail(chainProviders.getError()!);
    }

    const setupRes = await this.vector.setup({
      counterpartyIdentifier: params.counterpartyIdentifier,
      timeout: params.timeout,
      networkContext: {
        channelFactoryAddress: this.chainAddresses[params.chainId].channelFactoryAddress,
        transferRegistryAddress: this.chainAddresses[params.chainId].transferRegistryAddress,
        chainId: params.chainId,
        providerUrl: chainProviders.getValue()[params.chainId],
      },
    });

    if (setupRes.isError) {
      return setupRes;
    }

    const channel = setupRes.getValue();
    if (this.signerAddress === channel.bob) {
      return setupRes;
    }

    // If it is alice && chain id is in autodeployable chains, deploy contract
    if (!AUTODEPLOY_CHAIN_IDS.includes(channel.networkContext.chainId)) {
      return setupRes;
    }

    this.logger.info(
      { chainId: channel.networkContext.chainId, channel: channel.channelAddress },
      "Deploying channel multisig",
    );
    const deployRes = await this.chainService.sendDeployChannelTx(channel);
    if (deployRes.isError) {
      const err = deployRes.getError();
      this.logger.error(
        {
          ...(err?.context ?? {}),
          chainId: channel.networkContext.chainId,
          channel: channel.channelAddress,
          error: deployRes.getError()!.message,
        },
        "Failed to deploy channel multisig",
      );
      return setupRes;
    }
    const tx = deployRes.getValue();
    this.logger.info({ chainId: channel.networkContext.chainId, hash: tx.hash }, "Deploy tx broadcast");
    await tx.wait();
    this.logger.debug({ chainId: channel.networkContext.chainId, hash: tx.hash }, "Deploy tx mined");
    return setupRes;
  }

  private async requestSetup(
    params: EngineParams.Setup,
  ): Promise<Result<{ channelAddress: string }, OutboundChannelUpdateError | Error>> {
    const validate = ajv.compile(EngineParams.SetupSchema);
    const valid = validate(params);
    if (!valid) {
      return Result.fail(new Error(validate.errors?.map((err) => err.message).join(",")));
    }

    const chainProviders = this.chainService.getChainProviders();
    if (chainProviders.isError) {
      return Result.fail(new Error(chainProviders.getError()!.message));
    }

    return this.messaging.sendSetupMessage(
      { chainId: params.chainId, timeout: params.timeout },
      params.counterpartyIdentifier,
      this.publicIdentifier,
    );
  }

  private async deposit(
    params: EngineParams.Deposit,
  ): Promise<
    Result<ChannelRpcMethodsResponsesMap[typeof ChannelRpcMethods.chan_deposit], OutboundChannelUpdateError | Error>
  > {
    const validate = ajv.compile(EngineParams.DepositSchema);
    const valid = validate(params);
    if (!valid) {
      return Result.fail(new Error(validate.errors?.map((err) => err.message).join(",")));
    }

    return this.vector.deposit(params);
  }

  private async requestCollateral(
    params: EngineParams.RequestCollateral,
  ): Promise<Result<undefined, OutboundChannelUpdateError | Error>> {
    const validate = ajv.compile(EngineParams.RequestCollateralSchema);
    const valid = validate(params);
    if (!valid) {
      return Result.fail(new Error(validate.errors?.map((err) => err.message).join(",")));
    }

    const channelRes = await this.getChannelState({ channelAddress: params.channelAddress });
    if (channelRes.isError) {
      return Result.fail(channelRes.getError()!);
    }
    const channel = channelRes.getValue();
    if (!channel) {
      return Result.fail(
        new OutboundChannelUpdateError(OutboundChannelUpdateError.reasons.ChannelNotFound, params as any),
      );
    }

    const request = await this.messaging.sendRequestCollateralMessage(
      params,
      this.publicIdentifier === channel.aliceIdentifier ? channel.bobIdentifier : channel.aliceIdentifier,
      this.publicIdentifier,
    );
    return request;
  }

  private async createTransfer(
    params: EngineParams.ConditionalTransfer,
  ): Promise<
    Result<
      ChannelRpcMethodsResponsesMap[typeof ChannelRpcMethods.chan_createTransfer],
      InvalidTransferType | OutboundChannelUpdateError
    >
  > {
    const validate = ajv.compile(EngineParams.ConditionalTransferSchema);
    const valid = validate(params);
    if (!valid) {
      return Result.fail(new Error(validate.errors?.map((err) => err.message).join(",")));
    }

    const channelRes = await this.getChannelState({ channelAddress: params.channelAddress });
    if (channelRes.isError) {
      return Result.fail(channelRes.getError()!);
    }
    const channel = channelRes.getValue();
    if (!channel) {
      return Result.fail(
        new OutboundChannelUpdateError(OutboundChannelUpdateError.reasons.ChannelNotFound, params as any),
      );
    }

    // First, get translated `create` params using the passed in conditional transfer ones
    const createResult = await convertConditionalTransferParams(
      params,
      this.signer,
      channel!,
      this.chainAddresses,
      this.chainService,
    );
    if (createResult.isError) {
      return Result.fail(createResult.getError()!);
    }
    const createParams = createResult.getValue();
    const protocolRes = await this.vector.create(createParams);
    if (protocolRes.isError) {
      return Result.fail(protocolRes.getError()!);
    }
    const res = protocolRes.getValue();
    return Result.ok(res);
  }

  private async resolveTransfer(
    params: EngineParams.ResolveTransfer,
  ): Promise<Result<ChannelRpcMethodsResponsesMap[typeof ChannelRpcMethods.chan_resolveTransfer], Error>> {
    const validate = ajv.compile(EngineParams.ResolveTransferSchema);
    const valid = validate(params);
    if (!valid) {
      return Result.fail(new Error(validate.errors?.map((err) => err.message).join(",")));
    }

    const transferRes = await this.getTransferState({ transferId: params.transferId });
    if (transferRes.isError) {
      return Result.fail(transferRes.getError()!);
    }
    const transfer = transferRes.getValue();
    if (!transfer) {
      return Result.fail(
        new OutboundChannelUpdateError(OutboundChannelUpdateError.reasons.TransferNotFound, params as any),
      );
    }

    // First, get translated `create` params using the passed in conditional transfer ones
    const resolveResult = convertResolveConditionParams(params, transfer);
    if (resolveResult.isError) {
      return Result.fail(resolveResult.getError()!);
    }
    const resolveParams = resolveResult.getValue();
    const protocolRes = await this.vector.resolve(resolveParams);
    if (protocolRes.isError) {
      return Result.fail(protocolRes.getError()!);
    }
    const res = protocolRes.getValue();
    return Result.ok(res);
  }

  private async withdraw(
    params: EngineParams.Withdraw,
  ): Promise<Result<ChannelRpcMethodsResponsesMap[typeof ChannelRpcMethods.chan_withdraw], Error>> {
    const validate = ajv.compile(EngineParams.WithdrawSchema);
    const valid = validate(params);
    if (!valid) {
      return Result.fail(new Error(validate.errors?.map((err) => err.message).join(",")));
    }

    const channelRes = await this.getChannelState({ channelAddress: params.channelAddress });
    if (channelRes.isError) {
      return Result.fail(channelRes.getError()!);
    }
    const channel = channelRes.getValue();
    if (!channel) {
      return Result.fail(
        new OutboundChannelUpdateError(OutboundChannelUpdateError.reasons.ChannelNotFound, params as any),
      );
    }

    // First, get translated `create` params from withdraw
    const createResult = await convertWithdrawParams(
      params,
      this.signer,
      channel,
      this.chainAddresses,
      this.chainService,
    );
    if (createResult.isError) {
      return Result.fail(createResult.getError()!);
    }
    const createParams = createResult.getValue();
    const protocolRes = await this.vector.create(createParams);
    if (protocolRes.isError) {
      return Result.fail(protocolRes.getError()!);
    }
    const res = protocolRes.getValue();
    const transferId = res.latestUpdate.details.transferId;
    this.logger.info({ channelAddress: params.channelAddress, transferId }, "Withdraw transfer created");

    let transactionHash: string | undefined = undefined;
    const timeout = 90_000;
    try {
      const event = await this.evts[WITHDRAWAL_RECONCILED_EVENT].attachOnce(
        timeout,
        (data) => data.channelAddress === params.channelAddress && data.transferId === transferId,
      );
      transactionHash = event.transactionHash;
    } catch (e) {
      this.logger.warn({ channelAddress: params.channelAddress, transferId, timeout }, "Withdraw tx not submitted");
    }

    return Result.ok({ channel: res, transactionHash });
  }

  private async decrypt(encrypted: string): Promise<Result<string, Error>> {
    try {
      const res = await this.signer.decrypt(encrypted);
      return Result.ok(res);
    } catch (e) {
      return Result.fail(e);
    }
  }

  // DISPUTE METHODS
  private async disputeChannel(
    params: EngineParams.DisputeChannel,
  ): Promise<Result<ChannelRpcMethodsResponsesMap[typeof ChannelRpcMethods.chan_dispute], Error>> {
    const channel = await this.getChannelState({ channelAddress: params.channelAddress });
    if (channel.isError) {
      return Result.fail(channel.getError()!);
    }
    const state = channel.getValue();
    if (!state) {
      return Result.fail(
        new OutboundChannelUpdateError(OutboundChannelUpdateError.reasons.ChannelNotFound, params as any),
      );
    }
    const disputeRes = await this.chainService.sendDisputeChannelTx(state);
    if (disputeRes.isError) {
      return Result.fail(disputeRes.getError()!);
    }

    return Result.ok({ transactionHash: disputeRes.getValue().hash });
  }

  private async defundChannel(
    params: EngineParams.DefundChannel,
  ): Promise<Result<ChannelRpcMethodsResponsesMap[typeof ChannelRpcMethods.chan_defund], Error>> {
    const channel = await this.getChannelState({ channelAddress: params.channelAddress });
    if (channel.isError) {
      return Result.fail(channel.getError()!);
    }
    const state = channel.getValue();
    if (!state) {
      return Result.fail(
        new OutboundChannelUpdateError(OutboundChannelUpdateError.reasons.ChannelNotFound, params as any),
      );
    }
    if (!state.inDispute) {
      return Result.fail(new Error("Channel not in dispute"));
    }
    const disputeRes = await this.chainService.sendDefundChannelTx(state);
    if (disputeRes.isError) {
      return Result.fail(disputeRes.getError()!);
    }

    return Result.ok({ transactionHash: disputeRes.getValue().hash });
  }

  private async disputeTransfer(
    params: EngineParams.DisputeTransfer,
  ): Promise<Result<ChannelRpcMethodsResponsesMap[typeof ChannelRpcMethods.chan_disputeTransfer], Error>> {
    const transferRes = await this.getTransferState(params);
    if (transferRes.isError) {
      return Result.fail(transferRes.getError()!);
    }
    const transfer = transferRes.getValue();
    if (!transfer) {
      return Result.fail(
        new OutboundChannelUpdateError(OutboundChannelUpdateError.reasons.TransferNotFound, params as any),
      );
    }

    // Get active transfers
    const activeRes = await this.getActiveTransfers({ channelAddress: transfer.channelAddress });
    if (activeRes.isError) {
      return Result.fail(activeRes.getError()!);
    }
    const disputeRes = await this.chainService.sendDisputeTransferTx(transfer.transferId, activeRes.getValue());
    if (disputeRes.isError) {
      return Result.fail(disputeRes.getError()!);
    }
    return Result.ok({ transactionHash: disputeRes.getValue().hash });
  }

  private async defundTransfer(
    params: EngineParams.DefundTransfer,
  ): Promise<Result<ChannelRpcMethodsResponsesMap[typeof ChannelRpcMethods.chan_defundTransfer], Error>> {
    const transferRes = await this.getTransferState(params);
    if (transferRes.isError) {
      return Result.fail(transferRes.getError()!);
    }
    const transfer = transferRes.getValue();
    if (!transfer) {
      return Result.fail(
        new OutboundChannelUpdateError(OutboundChannelUpdateError.reasons.TransferNotFound, params as any),
      );
    }

    if (!transfer.inDispute) {
      return Result.fail(new Error("Transfer not in dispute"));
    }

    const defundRes = await this.chainService.sendDefundTransferTx(transfer);
    if (defundRes.isError) {
      return Result.fail(defundRes.getError()!);
    }
    return Result.ok({ transactionHash: defundRes.getValue().hash });
  }

  // JSON RPC interface -- this will accept:
  // - "chan_deposit"
  // - "chan_createTransfer"
  // - "chan_resolveTransfer"
  // - etc.
  public async request<T extends ChannelRpcMethod>(
    payload: EngineParams.RpcRequest,
  ): Promise<ChannelRpcMethodsResponsesMap[T]> {
    this.logger.debug({ payload, method: "request" }, "Method called");
    const validate = ajv.compile(EngineParams.RpcRequestSchema);
    const valid = validate(payload);
    if (!valid) {
      // dont use result type since this could go over the wire
      // TODO: how to represent errors over the wire?
      this.logger.error({ method: "request", payload, ...(validate.errors ?? {}) });
      throw new Error(validate.errors?.map((err) => err.message).join(","));
    }

    const methodName = payload.method.replace("chan_", "");
    if (typeof this[methodName] !== "function") {
      throw new Error(`Invalid method: ${methodName}`);
    }

    // every method must be a result type
    const res = await this[methodName](payload.params);
    if (res.isError) {
      throw res.getError();
    }
    return res.getValue();
  }

  ///////////////////////////////////
  // EVENT METHODS

  public on<T extends EngineEvent>(
    event: T,
    callback: (payload: EngineEventMap[T]) => void | Promise<void>,
    filter: (payload: EngineEventMap[T]) => boolean = () => true,
  ): void {
    this.evts[event].pipe(filter).attach(callback);
  }

  public once<T extends EngineEvent>(
    event: T,
    callback: (payload: EngineEventMap[T]) => void | Promise<void>,
    filter: (payload: EngineEventMap[T]) => boolean = () => true,
  ): void {
    this.evts[event].pipe(filter).attachOnce(callback);
  }

  public waitFor<T extends EngineEvent>(
    event: T,
    timeout: number,
    filter: (payload: EngineEventMap[T]) => boolean = () => true,
  ): Promise<EngineEventMap[T]> {
    return this.evts[event].pipe(filter).waitFor(timeout);
  }

  public off<T extends EngineEvent>(event?: T): void {
    if (event) {
      this.evts[event].detach();
      return;
    }

    Object.keys(EngineEvents).forEach((k) => this.evts[k].detach());
  }
}<|MERGE_RESOLUTION|>--- conflicted
+++ resolved
@@ -247,17 +247,12 @@
     if (!valid) {
       return Result.fail(new Error(validate.errors?.map((err) => err.message).join(",")));
     }
-<<<<<<< HEAD
-    const channel = await this.store.getChannelStateByParticipants(params.alice, params.bob, params.chainId);
-    return Result.ok(channel);
-=======
-    try {
-      const channel = await this.vector.getChannelStateByParticipants(params.alice, params.bob, params.chainId);
+    try {
+      const channel = await this.store.getChannelStateByParticipants(params.alice, params.bob, params.chainId);
       return Result.ok(channel);
     } catch (e) {
       return Result.fail(e);
     }
->>>>>>> 9aec9924
   }
 
   private async getChannelStates(): Promise<
