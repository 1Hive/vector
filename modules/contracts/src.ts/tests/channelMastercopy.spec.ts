import { expect } from "@connext/vector-utils";
import { AddressZero, HashZero, Zero } from "@ethersproject/constants";
import { Contract } from "ethers";

import { deployContracts } from "../actions";
import { AddressBook } from "../addressBook";

import { alice } from "./constants";
import { getTestAddressBook } from "./utils";

describe("ChannelMastercopy", function() {
  this.timeout(120_000);
  let addressBook: AddressBook;
  let mastercopy: Contract;

  beforeEach(async () => {
    addressBook = await getTestAddressBook();
    await deployContracts(alice, addressBook, [["ChannelMastercopy", []]]);
    mastercopy = addressBook.getContract("ChannelMastercopy");
  });

  it("should deploy without error", async () => {
    expect(mastercopy.address).to.be.a("string");
  });

  it("all public methods should revert bc it's the mastercopy", async () => {
    const BalanceZero = [
      [Zero, Zero],
      [AddressZero, AddressZero],
    ];
<<<<<<< HEAD
    const WithdrawDataZero = [
      AddressZero,
      AddressZero,
      AddressZero,
      Zero,
      Zero,
      AddressZero,
      Zero,
      "0x"
    ];
    const CoreChannelStateZero = [
      AddressZero,
      AddressZero,
      AddressZero,
      [],
      [],
      [],
      [],
      Zero,
      Zero,
      HashZero,
      Zero,
    ];
=======
    const CoreChannelStateZero = [AddressZero, AddressZero, AddressZero, [], [], [], [], Zero, Zero, HashZero, Zero];
>>>>>>> ea5884a8
    const CoreTransferStateZero = [
      AddressZero,
      HashZero,
      AddressZero,
      AddressZero,
      AddressZero,
      AddressZero,
      BalanceZero,
      Zero,
      HashZero,
    ];
    for (const method of [
      // from ICMCCore
      { name: "setup", args: [AddressZero, AddressZero] },
      { name: "getAlice", args: [] },
      { name: "getBob", args: [] },

      // from IAssetTransfer
      { name: "getTotalTransferred", args: [AddressZero] },
      { name: "getEmergencyWithdrawableAmount", args: [AddressZero, AddressZero] },
      { name: "emergencyWithdraw", args: [AddressZero, AddressZero, AddressZero] },

      // from ICMCDeposit
      { name: "getTotalDepositsAlice", args: [AddressZero] },
      { name: "getTotalDepositsBob", args: [AddressZero] },
      { name: "depositAlice", args: [AddressZero, Zero /*, HashZero */] },

      // from ICMCWithdraw
      { name: "getWithdrawalTransactionRecord", args: [WithdrawDataZero] },
      { name: "withdraw", args: [WithdrawDataZero, HashZero, HashZero] },

      // from ICMCAdjudicator
      { name: "getChannelDispute", args: [] },
      { name: "getTransferDispute", args: [HashZero] },
      { name: "disputeChannel", args: [CoreChannelStateZero, HashZero, HashZero] },
      { name: "defundChannel", args: [CoreChannelStateZero] },
      { name: "disputeTransfer", args: [CoreTransferStateZero, []] },
      { name: "defundTransfer", args: [CoreTransferStateZero, HashZero, HashZero] },
    ]) {
      await expect(mastercopy[method.name](...method.args)).to.be.revertedWith("Mastercopy: ONLY_VIA_PROXY");
    }
  });

  it("should revert if sent eth bc it's the mastercopy", async () => {
    await expect(alice.sendTransaction({ to: mastercopy.address, value: Zero })).to.be.revertedWith(
      "Mastercopy: ONLY_VIA_PROXY",
    );
  });
});<|MERGE_RESOLUTION|>--- conflicted
+++ resolved
@@ -28,7 +28,6 @@
       [Zero, Zero],
       [AddressZero, AddressZero],
     ];
-<<<<<<< HEAD
     const WithdrawDataZero = [
       AddressZero,
       AddressZero,
@@ -39,22 +38,7 @@
       Zero,
       "0x"
     ];
-    const CoreChannelStateZero = [
-      AddressZero,
-      AddressZero,
-      AddressZero,
-      [],
-      [],
-      [],
-      [],
-      Zero,
-      Zero,
-      HashZero,
-      Zero,
-    ];
-=======
     const CoreChannelStateZero = [AddressZero, AddressZero, AddressZero, [], [], [], [], Zero, Zero, HashZero, Zero];
->>>>>>> ea5884a8
     const CoreTransferStateZero = [
       AddressZero,
       HashZero,
