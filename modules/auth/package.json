{
  "name": "@connext/vector-auth",
  "version": "0.0.1",
  "description": "",
  "author": "Arjun Bhuptani",
  "license": "MIT",
  "main": "dist/index.js",
  "types": "dist/index.d.ts",
  "scripts": {
    "build": "rm -rf dist && tsc",
    "build-bundle": "webpack --config ops/webpack.config.js",
    "test": "ts-mocha --check-leaks --exit --timeout 60000 'src/**/*.spec.ts'"
  },
  "dependencies": {
<<<<<<< HEAD
    "@connext/vector-types": "0.0.36",
    "@connext/vector-utils": "0.0.36",
    "@sinclair/typebox": "0.11.0",
=======
    "@connext/vector-types": "0.0.40",
    "@connext/vector-utils": "0.0.40",
    "@sinclair/typebox": "0.12.7",
>>>>>>> 76e98104
    "crypto": "1.0.1",
    "fastify": "3.8.0",
    "fastify-cors": "4.1.0",
    "nodemon": "2.0.6",
    "pino": "6.7.0"
  },
  "devDependencies": {
    "@types/chai": "4.2.14",
    "@types/chai-as-promised": "7.1.3",
    "@types/chai-subset": "1.3.3",
    "@types/mocha": "8.0.3",
    "@types/pino": "6.3.3",
    "babel-loader": "8.1.0",
    "chai": "4.2.0",
    "chai-as-promised": "7.1.1",
    "copy-webpack-plugin": "6.2.1",
    "mocha": "8.2.0",
    "nodemon": "2.0.6",
    "pino-pretty": "4.3.0",
    "ts-loader": "8.0.7",
    "ts-mocha": "8.0.0",
    "ts-node": "9.0.0",
    "typescript": "4.0.5",
    "webpack": "4.44.2",
    "webpack-cli": "4.1.0"
  }
}<|MERGE_RESOLUTION|>--- conflicted
+++ resolved
@@ -12,15 +12,9 @@
     "test": "ts-mocha --check-leaks --exit --timeout 60000 'src/**/*.spec.ts'"
   },
   "dependencies": {
-<<<<<<< HEAD
-    "@connext/vector-types": "0.0.36",
-    "@connext/vector-utils": "0.0.36",
-    "@sinclair/typebox": "0.11.0",
-=======
     "@connext/vector-types": "0.0.40",
     "@connext/vector-utils": "0.0.40",
     "@sinclair/typebox": "0.12.7",
->>>>>>> 76e98104
     "crypto": "1.0.1",
     "fastify": "3.8.0",
     "fastify-cors": "4.1.0",
