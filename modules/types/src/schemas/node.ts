import { Static, TLiteral, Type } from "@sinclair/typebox";

import { EngineEvent, EngineEvents } from "../engine";

import { EngineParams } from "./engine";
import {
  TUrl,
  TAddress,
  TPublicIdentifier,
  TIntegerString,
  TBytes32,
  TFullTransferState,
  TFullChannelState,
  TChainId,
  AllowedSwapSchema,
  TContractAddresses,
  TransferQuoteSchema,
  WithdrawalQuoteSchema,
  TSignature,
  TBytes,
  TransferDisputeSchema,
  ChannelDisputeSchema,
  TVectorErrorJson,
} from "./basic";

////////////////////////////////////////
// Server Node API Parameter schemas

// The server node serves as a thin REST-based wrapper around
// the engine. It will take in HTTP requests, and make the
// appropriate engine rpc calls

// Shared type for all successful channel actions
const BasicChannelServerResponseSchema = {
  200: Type.Object({
    channelAddress: TAddress,
  }),
};

// Shared type for all successful transfer actions
const BasicTransferServerResponseSchema = {
  200: Type.Object({
    channelAddress: TAddress,
    transferId: TBytes32,
    routingId: Type.Optional(TBytes32),
  }),
};

// GET WITHDRAWAL QUOTE
const PostWithdrawalQuoteParamsSchema = Type.Intersect([
  EngineParams.GetWithdrawalQuoteSchema,
  Type.Object({
    publicIdentifier: TPublicIdentifier,
  }),
]);

const PostWithdrawalQuoteResponseSchema = {
  200: WithdrawalQuoteSchema,
};

// GET TRANSFER QUOTE
const PostTransferQuoteParamsSchema = Type.Intersect([
  EngineParams.GetTransferQuoteSchema,
  Type.Object({
    publicIdentifier: TPublicIdentifier,
  }),
]);

const PostTransferQuoteResponseSchema = {
  200: TransferQuoteSchema,
};

// GET ROUTER CONFIG
const GetRouterConfigParamsSchema = Type.Intersect([
  EngineParams.GetRouterConfigSchema,
  Type.Object({
    publicIdentifier: TPublicIdentifier,
  }),
]);

const GetRouterConfigResponseSchema = {
  200: Type.Object({
    supportedChains: Type.Array(TChainId),
    allowedSwaps: Type.Array(AllowedSwapSchema),
  }),
};

// GET TRANSFER BY ROUTINGID
const GetTransferStateByRoutingIdParamsSchema = Type.Intersect([
  EngineParams.GetTransferStateByRoutingIdSchema,
  Type.Object({
    publicIdentifier: TPublicIdentifier,
  }),
]);

const GetTransferStateByRoutingIdResponseSchema = {
  200: Type.Union([Type.Undefined(), TFullTransferState]),
};

// GET TRANSFERS BY ROUTINGID
const GetTransferStatesByRoutingIdParamsSchema = Type.Intersect([
  EngineParams.GetTransferStatesByRoutingIdSchema,
  Type.Object({
    publicIdentifier: TPublicIdentifier,
  }),
]);

const GetTransferStatesByRoutingIdResponseSchema = {
  200: Type.Array(TFullTransferState),
};

// GET ACTIVE TRANSFERS BY ADDR
const GetActiveTransfersByChannelAddressParamsSchema = Type.Intersect([
  EngineParams.GetActiveTransfersSchema,
  Type.Object({ publicIdentifier: TPublicIdentifier }),
]);

const GetActiveTransfersByChannelAddressResponseSchema = {
  200: Type.Array(TFullTransferState),
};

// GET TRANSFERS BY TRANSFERID
const GetTransferStateParamsSchema = Type.Intersect([
  EngineParams.GetTransferStateSchema,
  Type.Object({ publicIdentifier: TPublicIdentifier }),
]);

const GetTransferStateResponseSchema = {
  200: Type.Union([Type.Undefined(), TFullTransferState]),
};

// GET TRANSFERS
const GetTransfersParamsSchema = Type.Object({ publicIdentifier: TPublicIdentifier });

const GetTransfersResponseSchema = {
  200: Type.Array(TFullTransferState),
};

// GET CHANNEL STATE
const GetChannelStateParamsSchema = Type.Intersect([
  EngineParams.GetChannelStateSchema,
  Type.Object({ publicIdentifier: TPublicIdentifier }),
]);

const GetChannelStateResponseSchema = {
  200: Type.Union([Type.Undefined(), TFullChannelState]),
};

// GET CHANNEL STATES
const GetChannelStatesParamsSchema = Type.Intersect([
  EngineParams.GetChannelStatesSchema,
  Type.Object({ publicIdentifier: TPublicIdentifier }),
]);

const GetChannelStatesResponseSchema = {
  200: Type.Array(TAddress),
};

// GET CHANNEL STATE BY PARTICIPANTS
const GetChannelStateByParticipantsParamsSchema = Type.Object({
  publicIdentifier: TPublicIdentifier,
  counterparty: TPublicIdentifier,
  chainId: TChainId,
});

const GetChannelStateByParticipantsResponseSchema = GetChannelStateResponseSchema;

// GET CONFIG
const GetConfigResponseSchema = {
  200: Type.Array(
    Type.Object({
      publicIdentifier: TPublicIdentifier,
      signerAddress: TAddress,
      index: Type.Integer(),
      chainAddresses: Type.Dict(TContractAddresses),
    }),
  ),
};

// GET STATUS
const GetStatusResponseSchema = {
  200: Type.Object({
    publicIdentifier: TPublicIdentifier,
    signerAddress: TAddress,
    providerSyncing: Type.Dict(
      Type.Union([
        Type.Boolean(),
        Type.Object({
          startingBlock: Type.String(),
          currentBlock: Type.String(),
          highestBlock: Type.String(),
        }),
        Type.String(),
        Type.Undefined(),
      ]),
    ),
    version: Type.String(),
  }),
};

// GET LISTENER
const GetListenerParamsSchema = Type.Object({
  eventName: Type.Union(Object.values(EngineEvents).map((e) => Type.Literal(e)) as [TLiteral<EngineEvent>]),
  publicIdentifier: TPublicIdentifier,
});

const GetListenerResponseSchema = {
  200: Type.Object({ url: TUrl }),
};

// GET LISTENERS
const GetListenersParamsSchema = Type.Object({ publicIdentifier: TPublicIdentifier });

const GetListenersResponseSchema = {
  200: Type.Dict(TUrl),
};

// GET REGISTERED TRANSFERS
const GetRegisteredTransfersParamsSchema = Type.Intersect([
  EngineParams.GetRegisteredTransfersSchema,
  Type.Object({ publicIdentifier: TPublicIdentifier }),
]);

const GetRegisteredTransfersResponseSchema = {
  200: Type.Array(
    Type.Object({
      name: Type.String(),
      stateEncoding: Type.String(),
      resolverEncoding: Type.String(),
      definition: TAddress,
      encodedCancel: Type.String(),
    }),
  ),
};

// GET WITHDRAWAL COMMITMENT
const GetWithdrawalCommitmentParamsSchema = Type.Intersect([
  EngineParams.GetWithdrawalCommitmentSchema,
  Type.Object({ publicIdentifier: TPublicIdentifier }),
]);

const GetWithdrawalCommitmentResponseSchema = {
  200: Type.Union([
    Type.Undefined(),
    Type.Object({
      aliceSignature: Type.Optional(TSignature),
      bobSignature: Type.Optional(TSignature),
      channelAddress: TAddress,
      alice: TAddress,
      bob: TAddress,
      recipient: TAddress,
      assetId: TAddress,
      amount: TIntegerString,
      nonce: TIntegerString,
      callTo: TAddress,
      callData: TBytes,
      transactionHash: Type.Optional(TBytes32),
    }),
  ]),
};

// GET WITHDRAWAL COMMITMENT BY HASH
const GetWithdrawalCommitmentByTransactionHashParamsSchema = Type.Intersect([
  EngineParams.GetWithdrawalCommitmentByTransactionHashSchema,
  Type.Object({ publicIdentifier: TPublicIdentifier }),
]);

const GetWithdrawalCommitmentByTransactionHashResponseSchema = {
  200: Type.Union([
    Type.Undefined(),
    Type.Object({
      aliceSignature: Type.Optional(TSignature),
      bobSignature: Type.Optional(TSignature),
      channelAddress: TAddress,
      alice: TAddress,
      bob: TAddress,
      recipient: TAddress,
      assetId: TAddress,
      amount: TIntegerString,
      nonce: TIntegerString,
      callTo: TAddress,
      callData: TBytes,
      transactionHash: Type.Optional(TBytes32),
    }),
  ]),
};

// REGISTER LISTENER
const PostRegisterListenerBodySchema = Type.Object({
  publicIdentifier: TPublicIdentifier,
  events: Type.Dict(Type.String()),
});

const PostRegisterListenerResponseSchema = {
  200: Type.Object({
    message: Type.String(),
  }),
};

// POST SETUP
const PostSetupBodySchema = Type.Intersect([
  EngineParams.SetupSchema,
  Type.Object({ publicIdentifier: TPublicIdentifier }),
]);

const PostSetupResponseSchema = BasicChannelServerResponseSchema;

// POST REQUEST SETUP
const PostRequestSetupBodySchema = PostSetupBodySchema;

const PostRequestSetupResponseSchema = BasicChannelServerResponseSchema;

// POST DEPOSIT
const PostDepositBodySchema = Type.Intersect([
  EngineParams.DepositSchema,
  Type.Object({ publicIdentifier: TPublicIdentifier }),
]);

const PostDepositResponseSchema = BasicChannelServerResponseSchema;

// POST DEPOSIT
const PostRequestCollateralBodySchema = Type.Intersect([
  EngineParams.RequestCollateralSchema,
  Type.Object({ publicIdentifier: TPublicIdentifier }),
]);

const PostRequestCollateralResponseSchema = BasicChannelServerResponseSchema;

// POST SEND DEPOSIT TX
const PostSendDepositTxBodySchema = Type.Object({
  channelAddress: TAddress,
  amount: TIntegerString,
  assetId: TAddress,
  chainId: TChainId,
  publicIdentifier: TPublicIdentifier,
});

const PostSendDepositTxResponseSchema = {
  200: Type.Object({
    txHash: TBytes32,
  }),
};

// POST CREATE CONDITIONAL TRANSFER
const PostConditionalTransferBodySchema = Type.Intersect([
  EngineParams.ConditionalTransferSchema,
  Type.Object({ publicIdentifier: TPublicIdentifier }),
]);

const PostConditionalTransferResponseSchema = BasicTransferServerResponseSchema;

// POST RESOLVE CONDITIONAL TRANSFER
const PostResolveTransferBodySchema = Type.Intersect([
  EngineParams.ResolveTransferSchema,
  Type.Object({ publicIdentifier: TPublicIdentifier }),
]);

const PostResolveTransferResponseSchema = BasicTransferServerResponseSchema;

// POST WITHDRAW TRANSFER
const PostWithdrawTransferBodySchema = Type.Intersect([
  EngineParams.WithdrawSchema,
  Type.Object({ publicIdentifier: TPublicIdentifier }),
]);

const PostWithdrawTransferResponseSchema = {
  200: Type.Object({
    channelAddress: TAddress,
    transferId: TBytes32,
    transactionHash: Type.Optional(TBytes32),
    transaction: Type.Object({
      to: TAddress,
      value: TIntegerString,
      data: Type.String(),
    }),
  }),
};

const PostWithdrawRetryTransferBodySchema = Type.Intersect([
  EngineParams.WithdrawRetrySchema,
  Type.Object({ publicIdentifier: TPublicIdentifier }),
]);

const PostWithdrawRetryTransferResponseSchema = {
  200: Type.Object({
    channelAddress: TAddress,
    transferId: TBytes32,
    transactionHash: Type.Optional(TBytes32),
  }),
};
// POST SIGN UTILITY MESSAGE
const PostSignUtilityMessageBodySchema = Type.Intersect([
  EngineParams.SignUtilityMessageSchema,
  Type.Object({ publicIdentifier: TPublicIdentifier }),
]);

const PostSignUtilityMessageResponseSchema = {
  200: Type.Object({
    signedMessage: Type.String(),
  }),
};

// POST RESTORE STATE
const PostRestoreStateBodySchema = Type.Intersect([
  EngineParams.RestoreStateSchema,
  Type.Object({ publicIdentifier: TPublicIdentifier }),
]);

const PostRestoreStateResponseSchema = {
  200: Type.Object({
    channelAddress: TAddress,
  }),
};

// CREATE NODE
const PostCreateNodeBodySchema = Type.Object({
  index: Type.Integer({ minimum: 0, maximum: 2147483647 }),
  mnemonic: Type.Optional(Type.String()),
  skipCheckIn: Type.Optional(Type.Boolean()),
});

const PostCreateNodeResponseSchema = {
  200: Type.Object({
    publicIdentifier: TPublicIdentifier,
    signerAddress: TAddress,
    index: Type.Integer(),
  }),
};

// ADMIN
const PostAdminBodySchema = Type.Object({
  adminToken: Type.String({
    example: "cxt1234",
    description: "Admin token",
  }),
});

const PostAdminResponseSchema = {
  200: Type.Object({
    message: Type.String(),
  }),
};

<<<<<<< HEAD
// SPEED UP TX
const PostAdminSpeedUpTxBodySchema = Type.Intersect([
  PostAdminBodySchema,
  Type.Object({ transactionHash: Type.String(), publicIdentifier: TPublicIdentifier }),
]);

const PostAdminSpeedUpTxResponseSchema = {
  200: Type.Object({
=======
// RETRY SUBMITTING WITHDRAWAL TRANSACTION
const PostAdminRetryWithdrawTransactionBodySchema = Type.Object({
  adminToken: Type.String(),
  transferId: TBytes32,
});

const PostAdminRetryWithdrawTransactionResponseSchema = {
  200: Type.Object({
    transferId: TBytes32,
>>>>>>> 4b24064c
    transactionHash: Type.String(),
  }),
};

// SUBMIT UNSUBMITTED WITHDRAWALS
const PostAdminSubmitWithdrawalsBodySchema = Type.Object({
  adminToken: Type.String(),
});

// returns an object keyed on public identifiers with either
// an error json or a successful submission result
const PostAdminSubmitWithdrawalsResponseSchema = {
  200: Type.Dict(
    Type.Union([
      Type.Array(
        Type.Object({
          transactionHash: Type.String(),
          transferId: TBytes32,
          channelAddress: TAddress,
        }),
      ),
      Type.Object({
        message: Type.String(),
        type: Type.String(),
        context: Type.Dict(Type.Any()),
        stack: Type.String(),
      }),
    ]),
  ),
};

//////////////////
/// Dispute Methods

// GET CHANNEL DISPUTE
const GetChannelDisputeParamsSchema = Type.Intersect([
  EngineParams.GetChannelDisputeSchema,
  Type.Object({ publicIdentifier: TPublicIdentifier }),
]);

const GetChannelDisputeResponseSchema = {
  200: Type.Union([Type.Undefined(), ChannelDisputeSchema]),
};

// DISPUTE CHANNEL
const PostSendDisputeChannelTxBodySchema = Type.Intersect([
  EngineParams.DisputeChannelSchema,
  Type.Object({ publicIdentifier: TPublicIdentifier }),
]);

const PostSendDisputeChannelTxResponseSchema = {
  200: Type.Object({
    transactionHash: TBytes32,
  }),
};

// DEFUND CHANNEL
const PostSendDefundChannelTxBodySchema = Type.Intersect([
  EngineParams.DefundChannelSchema,
  Type.Object({ publicIdentifier: TPublicIdentifier }),
]);

const PostSendDefundChannelTxResponseSchema = {
  200: Type.Object({
    transactionHash: TBytes32,
  }),
};

// GET TRANSFER DISPUTE
const GetTransferDisputeParamsSchema = Type.Intersect([
  EngineParams.GetTransferDisputeSchema,
  Type.Object({ publicIdentifier: TPublicIdentifier }),
]);

const GetTransferDisputeResponseSchema = {
  200: Type.Union([Type.Undefined(), TransferDisputeSchema]),
};

// DISPUTE TRANSFER
const PostSendDisputeTransferTxBodySchema = Type.Intersect([
  EngineParams.DisputeTransferSchema,
  Type.Object({ publicIdentifier: TPublicIdentifier }),
]);

const PostSendDisputeTransferTxResponseSchema = {
  200: Type.Object({
    transactionHash: TBytes32,
  }),
};

// DEFUND TRANSFER
const PostSendDefundTransferTxBodySchema = Type.Intersect([
  EngineParams.DefundTransferSchema,
  Type.Object({ publicIdentifier: TPublicIdentifier }),
]);

const PostSendDefundTransferTxResponseSchema = {
  200: Type.Object({
    transactionHash: TBytes32,
  }),
};

// EXIT CHANNEL
const PostSendExitChannelTxBodySchema = Type.Intersect([
  EngineParams.ExitChannelSchema,
  Type.Object({ publicIdentifier: TPublicIdentifier }),
]);

const PostSendExitChannelTxResponseSchema = {
  200: Type.Array(
    Type.Object({
      assetId: TAddress,
      transactionHash: Type.Optional(TBytes32),
      error: Type.Optional(TVectorErrorJson),
    }),
  ),
};

// IS ALIVE
const PostSendIsAliveBodySchema = Type.Intersect([
  EngineParams.SendIsAliveSchema,
  Type.Object({ publicIdentifier: TPublicIdentifier }),
]);

const PostSendIsAliveResponseSchema = {
  200: Type.Object({
    channelAddress: TAddress,
  }),
};

// Namespace exports
// eslint-disable-next-line @typescript-eslint/no-namespace
export namespace NodeParams {
  export const GetStatusSchema = Type.Object({});
  export type GetStatus = Static<typeof GetStatusSchema>;

  export const WithdrawalQuoteSchema = PostWithdrawalQuoteParamsSchema;
  export type WithdrawalQuote = Static<typeof PostWithdrawalQuoteParamsSchema>;

  export const TransferQuoteSchema = PostTransferQuoteParamsSchema;
  export type TransferQuote = Static<typeof PostTransferQuoteParamsSchema>;

  export const GetRouterConfigSchema = GetRouterConfigParamsSchema;
  export type GetRouterConfig = Static<typeof GetRouterConfigParamsSchema>;

  export const GetTransferStateByRoutingIdSchema = GetTransferStateByRoutingIdParamsSchema;
  export type GetTransferStateByRoutingId = Static<typeof GetTransferStateByRoutingIdParamsSchema>;

  export const GetTransferStatesByRoutingIdSchema = GetTransferStatesByRoutingIdParamsSchema;
  export type GetTransferStatesByRoutingId = Static<typeof GetTransferStatesByRoutingIdParamsSchema>;

  export const GetTransferStateSchema = GetTransferStateParamsSchema;
  export type GetTransferState = Static<typeof GetTransferStateParamsSchema>;

  export const GetTransfersSchema = GetTransfersParamsSchema;
  export type GetTransfers = Static<typeof GetTransfersParamsSchema>;

  export const GetActiveTransfersByChannelAddressSchema = GetActiveTransfersByChannelAddressParamsSchema;
  export type GetActiveTransfersByChannelAddress = Static<typeof GetActiveTransfersByChannelAddressParamsSchema>;

  export const GetChannelStateSchema = GetChannelStateParamsSchema;
  export type GetChannelState = Static<typeof GetChannelStateSchema>;

  export const GetChannelStatesSchema = GetChannelStatesParamsSchema;
  export type GetChannelStates = Static<typeof GetChannelStatesSchema>;

  export const GetChannelStateByParticipantsSchema = GetChannelStateByParticipantsParamsSchema;
  export type GetChannelStateByParticipants = Static<typeof GetChannelStateByParticipantsSchema>;

  export const GetListenerSchema = GetListenerParamsSchema;
  export type GetListener = Static<typeof GetListenerSchema>;

  export const GetListenersSchema = GetListenersParamsSchema;
  export type GetListeners = Static<typeof GetListenersSchema>;

  export const GetRegisteredTransfersSchema = GetRegisteredTransfersParamsSchema;
  export type GetRegisteredTransfers = Static<typeof GetRegisteredTransfersSchema>;

  export const GetWithdrawalCommitmentSchema = GetWithdrawalCommitmentParamsSchema;
  export type GetWithdrawalCommitment = Static<typeof GetWithdrawalCommitmentSchema>;

  export const GetWithdrawalCommitmentByTransactionHashSchema = GetWithdrawalCommitmentByTransactionHashParamsSchema;
  export type GetWithdrawalCommitmentByTransactionHash = Static<typeof GetWithdrawalCommitmentByTransactionHashSchema>;

  export const GetConfigSchema = Type.Object({});
  export type GetConfig = Static<typeof GetConfigSchema>;

  export const SetupSchema = PostSetupBodySchema;
  export type Setup = Static<typeof SetupSchema>;

  export const RequestSetupSchema = PostRequestSetupBodySchema;
  export type RequestSetup = Static<typeof RequestSetupSchema>;

  export const DepositSchema = PostDepositBodySchema;
  export type Deposit = Static<typeof DepositSchema>;

  export const RequestCollateralSchema = PostRequestCollateralBodySchema;
  export type RequestCollateral = Static<typeof RequestCollateralSchema>;

  export const SendDepositTxSchema = PostSendDepositTxBodySchema;
  export type SendDepositTx = Static<typeof SendDepositTxSchema>;

  export const ConditionalTransferSchema = PostConditionalTransferBodySchema;
  export type ConditionalTransfer = Static<typeof ConditionalTransferSchema>;

  export const ResolveTransferSchema = PostResolveTransferBodySchema;
  export type ResolveTransfer = Static<typeof ResolveTransferSchema>;

  export const WithdrawSchema = PostWithdrawTransferBodySchema;
  export type Withdraw = Static<typeof WithdrawSchema>;

  export const WithdrawRetrySchema = PostWithdrawRetryTransferBodySchema;
  export type WithdrawRetry = Static<typeof WithdrawRetrySchema>;

  export const RegisterListenerSchema = PostRegisterListenerBodySchema;
  export type RegisterListener = Static<typeof RegisterListenerSchema>;

  export const SignUtilityMessageSchema = PostSignUtilityMessageBodySchema;
  export type SignUtilityMessage = Static<typeof SignUtilityMessageSchema>;

  export const RestoreStateSchema = PostRestoreStateBodySchema;
  export type RestoreState = Static<typeof RestoreStateSchema>;

  export const AdminSchema = PostAdminBodySchema;
  export type Admin = Static<typeof AdminSchema>;

  export const CreateNodeSchema = PostCreateNodeBodySchema;
  export type CreateNode = Static<typeof CreateNodeSchema>;

  export const GetChannelDisputeSchema = GetChannelDisputeParamsSchema;
  export type GetChannelDispute = Static<typeof GetChannelDisputeSchema>;

  export const SendDisputeChannelTxSchema = PostSendDisputeChannelTxBodySchema;
  export type SendDisputeChannelTx = Static<typeof SendDisputeChannelTxSchema>;

  export const SendDefundChannelTxSchema = PostSendDefundChannelTxBodySchema;
  export type SendDefundChannelTx = Static<typeof SendDefundChannelTxSchema>;

  export const GetTransferDisputeSchema = GetTransferDisputeParamsSchema;
  export type GetTransferDispute = Static<typeof GetTransferDisputeSchema>;

  export const SendDisputeTransferTxSchema = PostSendDisputeTransferTxBodySchema;
  export type SendDisputeTransferTx = Static<typeof SendDisputeTransferTxSchema>;

  export const SendDefundTransferTxSchema = PostSendDefundTransferTxBodySchema;
  export type SendDefundTransferTx = Static<typeof SendDefundTransferTxSchema>;

  export const SendExitChannelTxSchema = PostSendExitChannelTxBodySchema;
  export type SendExitChannelTx = Static<typeof SendExitChannelTxSchema>;

  export const SendIsAliveSchema = PostSendIsAliveBodySchema;
  export type SendIsAlive = Static<typeof SendIsAliveSchema>;

  export const SubmitWithdrawalsSchema = PostAdminSubmitWithdrawalsBodySchema;
  export type SubmitWithdrawals = Static<typeof SubmitWithdrawalsSchema>;
}

// eslint-disable-next-line @typescript-eslint/no-namespace
export namespace NodeResponses {
  export const WithdrawalQuoteSchema = PostWithdrawalQuoteResponseSchema;
  export type WithdrawalQuote = Static<typeof PostWithdrawalQuoteResponseSchema["200"]>;

  export const TransferQuoteSchema = PostTransferQuoteResponseSchema;
  export type TransferQuote = Static<typeof PostTransferQuoteResponseSchema["200"]>;

  export const GetRouterConfigSchema = GetRouterConfigResponseSchema;
  export type GetRouterConfig = Static<typeof GetRouterConfigResponseSchema["200"]>;

  export const GetTransferStateByRoutingIdSchema = GetTransferStateByRoutingIdResponseSchema;
  export type GetTransferStateByRoutingId = Static<typeof GetTransferStateByRoutingIdResponseSchema["200"]>;

  export const GetTransferStatesByRoutingIdSchema = GetTransferStatesByRoutingIdResponseSchema;
  export type GetTransferStatesByRoutingId = Static<typeof GetTransferStatesByRoutingIdResponseSchema["200"]>;

  export const GetTransferStateSchema = GetTransferStateResponseSchema;
  export type GetTransferState = Static<typeof GetTransferStateResponseSchema>;

  export const GetTransfersSchema = GetTransfersResponseSchema;
  export type GetTransfers = Static<typeof GetTransfersResponseSchema>;

  export const GetActiveTransfersByChannelAddressSchema = GetActiveTransfersByChannelAddressResponseSchema;
  export type GetActiveTransfersByChannelAddress = Static<
    typeof GetActiveTransfersByChannelAddressResponseSchema["200"]
  >;

  export const GetChannelStateSchema = GetChannelStateResponseSchema;
  export type GetChannelState = Static<typeof GetChannelStateSchema["200"]>;

  export const GetChannelStateByParticipantsSchema = GetChannelStateByParticipantsResponseSchema;
  export type GetChannelStateByParticipants = Static<typeof GetChannelStateByParticipantsSchema["200"]>;

  export const GetChannelStatesSchema = GetChannelStatesResponseSchema;
  export type GetChannelStates = Static<typeof GetChannelStatesSchema["200"]>;

  export const GetListenerSchema = GetListenerResponseSchema;
  export type GetListener = Static<typeof GetListenerSchema["200"]>;

  export const GetListenersSchema = GetListenersResponseSchema;
  export type GetListeners = Static<typeof GetListenersSchema["200"]>;

  export const GetConfigSchema = GetConfigResponseSchema;
  export type GetConfig = Static<typeof GetConfigSchema["200"]>;

  export const GetStatusSchema = GetStatusResponseSchema;
  export type GetStatus = Static<typeof GetStatusSchema["200"]>;

  export const GetRegisteredTransfersSchema = GetRegisteredTransfersResponseSchema;
  export type GetRegisteredTransfers = Static<typeof GetRegisteredTransfersSchema["200"]>;

  export const GetWithdrawalCommitmentSchema = GetWithdrawalCommitmentResponseSchema;
  export type GetWithdrawalCommitment = Static<typeof GetWithdrawalCommitmentSchema["200"]>;

  export const GetWithdrawalCommitmentByTransactionHashSchema = GetWithdrawalCommitmentByTransactionHashResponseSchema;
  export type GetWithdrawalCommitmentByTransactionHash = Static<
    typeof GetWithdrawalCommitmentByTransactionHashSchema["200"]
  >;

  export const SetupSchema = PostSetupResponseSchema;
  export type Setup = Static<typeof SetupSchema["200"]>;

  export const RequestSetupSchema = PostRequestSetupResponseSchema;
  export type RequestSetup = Static<typeof RequestSetupSchema["200"]>;

  export const DepositSchema = PostDepositResponseSchema;
  export type Deposit = Static<typeof DepositSchema["200"]>;

  export const RequestCollateralSchema = PostRequestCollateralResponseSchema;
  export type RequestCollateral = Static<typeof RequestCollateralSchema["200"]>;

  export const SendDepositTxSchema = PostSendDepositTxResponseSchema;
  export type SendDepositTx = Static<typeof SendDepositTxSchema["200"]>;

  export const ConditionalTransferSchema = PostConditionalTransferResponseSchema;
  export type ConditionalTransfer = Static<typeof ConditionalTransferSchema["200"]>;

  export const ResolveTransferSchema = PostResolveTransferResponseSchema;
  export type ResolveTransfer = Static<typeof ResolveTransferSchema["200"]>;

  export const WithdrawSchema = PostWithdrawTransferResponseSchema;
  export type Withdraw = Static<typeof WithdrawSchema["200"]>;

  export const WithdrawRetrySchema = PostWithdrawRetryTransferResponseSchema;
  export type WithdrawRetry = Static<typeof WithdrawRetrySchema["200"]>;

  export const RegisterListenerSchema = PostRegisterListenerResponseSchema;
  export type RegisterListener = Static<typeof RegisterListenerSchema["200"]>;

  export const SignUtilityMessageSchema = PostSignUtilityMessageResponseSchema;
  export type SignUtilityMessage = Static<typeof SignUtilityMessageSchema["200"]>;

  export const RestoreStateSchema = PostRestoreStateResponseSchema;
  export type RestoreState = Static<typeof RestoreStateSchema["200"]>;

  export const AdminSchema = PostAdminResponseSchema;
  export type Admin = Static<typeof AdminSchema["200"]>;

  export const CreateNodeSchema = PostCreateNodeResponseSchema;
  export type CreateNode = Static<typeof CreateNodeSchema["200"]>;

  export const GetChannelDisputeSchema = GetChannelDisputeResponseSchema;
  export type GetChannelDispute = Static<typeof GetChannelDisputeResponseSchema["200"]>;

  export const SendDisputeChannelTxSchema = PostSendDisputeChannelTxResponseSchema;
  export type SendDisputeChannelTx = Static<typeof PostSendDisputeChannelTxResponseSchema["200"]>;

  export const SendDefundChannelTxSchema = PostSendDefundChannelTxResponseSchema;
  export type SendDefundChannelTx = Static<typeof PostSendDefundChannelTxResponseSchema["200"]>;

  export const GetTransferDisputeSchema = GetTransferDisputeResponseSchema;
  export type GetTransferDispute = Static<typeof GetTransferDisputeResponseSchema["200"]>;

  export const SendDisputeTransferTxSchema = PostSendDisputeTransferTxResponseSchema;
  export type SendDisputeTransferTx = Static<typeof PostSendDisputeTransferTxResponseSchema["200"]>;

  export const SendDefundTransferTxSchema = PostSendDefundTransferTxResponseSchema;
  export type SendDefundTransferTx = Static<typeof PostSendDefundTransferTxResponseSchema["200"]>;

  export const SendExitChannelTxSchema = PostSendExitChannelTxResponseSchema;
  export type SendExitChannelTx = Static<typeof PostSendExitChannelTxResponseSchema["200"]>;

  export const SendIsAliveSchema = PostSendIsAliveResponseSchema;
  export type SendIsAlive = Static<typeof PostSendIsAliveResponseSchema["200"]>;

  export const SubmitWithdrawalsSchema = PostAdminSubmitWithdrawalsResponseSchema;
  export type SubmitWithdrawals = Static<typeof PostAdminSubmitWithdrawalsResponseSchema["200"]>;
}<|MERGE_RESOLUTION|>--- conflicted
+++ resolved
@@ -441,30 +441,6 @@
   }),
 };
 
-<<<<<<< HEAD
-// SPEED UP TX
-const PostAdminSpeedUpTxBodySchema = Type.Intersect([
-  PostAdminBodySchema,
-  Type.Object({ transactionHash: Type.String(), publicIdentifier: TPublicIdentifier }),
-]);
-
-const PostAdminSpeedUpTxResponseSchema = {
-  200: Type.Object({
-=======
-// RETRY SUBMITTING WITHDRAWAL TRANSACTION
-const PostAdminRetryWithdrawTransactionBodySchema = Type.Object({
-  adminToken: Type.String(),
-  transferId: TBytes32,
-});
-
-const PostAdminRetryWithdrawTransactionResponseSchema = {
-  200: Type.Object({
-    transferId: TBytes32,
->>>>>>> 4b24064c
-    transactionHash: Type.String(),
-  }),
-};
-
 // SUBMIT UNSUBMITTED WITHDRAWALS
 const PostAdminSubmitWithdrawalsBodySchema = Type.Object({
   adminToken: Type.String(),
