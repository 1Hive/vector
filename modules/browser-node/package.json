--- conflicted
+++ resolved
@@ -25,12 +25,8 @@
     "ajv": "6.12.6",
     "axios": "0.21.0",
     "dexie": "3.0.2",
-<<<<<<< HEAD
-    "ethers": "5.0.17",
+    "ethers": "5.0.19",
     "merkletreejs": "0.2.9",
-=======
-    "ethers": "5.0.19",
->>>>>>> 949dea80
     "pino": "6.7.0",
     "ts-nats": "1.2.15"
   },
