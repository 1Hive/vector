--- conflicted
+++ resolved
@@ -1,10 +1,6 @@
 {
   "name": "@connext/vector-browser-node",
-<<<<<<< HEAD
-  "version": "0.0.36",
-=======
   "version": "0.0.40",
->>>>>>> 76e98104
   "author": "",
   "license": "ISC",
   "description": "",
@@ -21,21 +17,12 @@
     "test": "ts-mocha --bail --check-leaks --exit --timeout 60000 'src/**/*.spec.ts'"
   },
   "dependencies": {
-<<<<<<< HEAD
-    "@connext/vector-contracts": "0.0.36",
-    "@connext/vector-engine": "0.0.36",
-    "@connext/vector-types": "0.0.36",
-    "@connext/vector-utils": "0.0.36",
-    "@ethersproject/solidity": "5.0.6",
-    "@sinclair/typebox": "0.11.0",
-=======
     "@connext/vector-contracts": "0.0.40",
     "@connext/vector-engine": "0.0.40",
     "@connext/vector-types": "0.0.40",
     "@connext/vector-utils": "0.0.40",
     "@ethersproject/solidity": "5.0.7",
     "@sinclair/typebox": "0.12.7",
->>>>>>> 76e98104
     "ajv": "6.12.6",
     "axios": "0.21.0",
     "dexie": "3.0.2",
