import { IChannelSigner, LockInformation } from "@connext/vector-types";
import {
  createTestChannelUpdate,
  delay,
  expect,
  getBearerTokenFunction,
  getRandomChannelSigner,
  NatsMessagingService,
  mkAddress,
} from "@connext/vector-utils";
import pino from "pino";

import { config } from "../config";

describe("messaging", () => {
  const logger = pino();
  let messagingA: NatsMessagingService;
  let messagingB: NatsMessagingService;
  let signerA: IChannelSigner;
  let signerB: IChannelSigner;

  beforeEach(async () => {
    signerA = getRandomChannelSigner();
    signerB = getRandomChannelSigner();
    messagingA = new NatsMessagingService(
      {
        messagingUrl: config.natsUrl,
      },
      logger.child({ module: "MessagingA", pubId: signerA.publicIdentifier }),
      getBearerTokenFunction(signerA, config.authUrl),
    );

    messagingB = new NatsMessagingService(
      {
        messagingUrl: config.natsUrl,
      },
      logger.child({ module: "MessagingB", pubId: signerB.publicIdentifier }),
      getBearerTokenFunction(signerB, config.authUrl),
    );

    await messagingA.connect();
    await messagingB.connect();
  });

  afterEach(async () => {
    await messagingA.disconnect();
    await messagingB.disconnect();
  });

  it("should send a protocol message from A to B", async () => {
    const update = createTestChannelUpdate("setup", {
      toIdentifier: signerB.publicIdentifier,
      fromIdentifier: signerA.publicIdentifier,
    });

    await messagingB.onReceiveProtocolMessage(signerB.publicIdentifier, async (result, from, inbox) => {
      expect(result.isError).to.not.be.ok;
      expect(result.getValue().update).to.deep.eq(update);
      expect(inbox).to.be.a("string");
      await messagingB.respondToProtocolMessage(inbox, result.getValue().update);
    });

    await delay(1_000);

    const res = await messagingA.sendProtocolMessage(update);
    expect(res.isError).to.not.be.ok;
    expect(res.getValue().update).to.deep.eq(update);
  });

  it("should send a lock message from A to B", async () => {
    const lockInformation: LockInformation = {
      type: "acquire",
      lockName: mkAddress("0xccc"),
    };

    await messagingB.onReceiveLockMessage(signerB.publicIdentifier, async (result, from, inbox) => {
      expect(result.getError()).to.be.undefined;
      expect(result.getValue()).to.be.deep.eq(lockInformation);
      expect(from).to.be.eq(signerA.publicIdentifier);
<<<<<<< HEAD
      await messagingB.publish(inbox, { ...lockInformation, lockValue: "release" });
=======
      await messagingB.respondToLockMessage(inbox, { ...lockInformation, lockValue: "release" });
>>>>>>> df7854e3
    });

    await delay(1_000);

    const res = await messagingA.sendLockMessage(lockInformation, signerB.publicIdentifier, signerA.publicIdentifier);
    expect(res.getError()).to.be.undefined;
    expect(res.getValue()).to.be.a("string");
  });
});<|MERGE_RESOLUTION|>--- conflicted
+++ resolved
@@ -77,11 +77,7 @@
       expect(result.getError()).to.be.undefined;
       expect(result.getValue()).to.be.deep.eq(lockInformation);
       expect(from).to.be.eq(signerA.publicIdentifier);
-<<<<<<< HEAD
-      await messagingB.publish(inbox, { ...lockInformation, lockValue: "release" });
-=======
       await messagingB.respondToLockMessage(inbox, { ...lockInformation, lockValue: "release" });
->>>>>>> df7854e3
     });
 
     await delay(1_000);
