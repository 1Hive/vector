--- conflicted
+++ resolved
@@ -4,8 +4,7 @@
 import { defaultAbiCoder } from "ethers/lib/utils";
 import Pino from "pino";
 
-<<<<<<< HEAD
-import { VectorChannel, ChannelFactory, TransferDefinition } from "./artifacts";
+import { ChannelFactory, ChannelMastercopy, TransferDefinition } from "./artifacts";
 
 // We might need to convert this file to JS...
 // https://github.com/rustwasm/wasm-bindgen/issues/700#issuecomment-419708471
@@ -14,9 +13,6 @@
     Uint8Array.from(Buffer.from(bytecode.replace(/^0x/, ""), "hex")),
     Uint8Array.from(Buffer.from(payload.replace(/^0x/, ""), "hex")),
   );
-=======
-import { ChannelMastercopy, ChannelFactory } from "./artifacts";
->>>>>>> 83be4117
 
 export class VectorOnchainService implements IVectorOnchainService {
   constructor(
