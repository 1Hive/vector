import { WithdrawCommitment } from "@connext/vector-contracts";
import { getRandomBytes32, getSignerAddressFromPublicIdentifier } from "@connext/vector-utils";
import {
  CreateTransferParams,
  ConditionalTransferType,
  ResolveTransferParams,
  FullChannelState,
  HashlockTransferStateEncoding,
  HashlockTransferResolverEncoding,
  HashlockTransferState,
  Result,
  DEFAULT_TRANSFER_TIMEOUT,
  FullTransferState,
  HashlockTransferResolver,
  WithdrawState,
  WithdrawStateEncoding,
  WithdrawResolverEncoding,
  EngineParams,
  IChannelSigner,
  ChainAddresses,
  RouterSchemas,
  IVectorChainReader,
} from "@connext/vector-types";
import { BigNumber } from "ethers";

import { InvalidTransferType } from "./errors";
import { keccak256 } from "ethers/lib/utils";

export async function convertConditionalTransferParams(
  params: EngineParams.ConditionalTransfer,
  signer: IChannelSigner,
  channel: FullChannelState,
  chainAddresses: ChainAddresses,
  chainReader?: IVectorChainReader,
): Promise<Result<CreateTransferParams, InvalidTransferType>> {
  const { channelAddress, amount, assetId, recipient, details, timeout, meta: providedMeta } = params;

  const recipientChainId = params.recipientChainId ?? channel.networkContext.chainId;
  const recipientAssetId = params.recipientAssetId ?? params.assetId;
  const channelCounterparty = signer.address === channel.alice ? channel.bob : channel.alice;

  // If the recipient is the channel counterparty, no default routing
  // meta needs to be created, otherwise create the default routing meta.
  // NOTE: While the engine and protocol do not care about the structure
  // of the meta, this is where several relevant default values are
  // set for the higher level modules to parse
  let baseRoutingMeta: RouterSchemas.RouterMeta | undefined = undefined;
  if (recipient && getSignerAddressFromPublicIdentifier(recipient) !== channelCounterparty) {
    baseRoutingMeta = {
      requireOnline: false, // TODO: change with more transfer types?
      routingId: providedMeta.routingId ?? getRandomBytes32(),
      path: [{ recipient, recipientChainId, recipientAssetId }],
    };
  }

  // TODO: transfers should be allowed to go to participants outside of the
  // channel (i.e. some dispute recovery address). This should be passed in
  // via the transfer params as a `recoveryAddress` variable
  // const transferStateRecipient = recipient ? getSignerAddressFromPublicIdentifier(recipient) : channelCounterparty;

  let transferDefinition: string | undefined;
  let transferInitialState: HashlockTransferState;
  let encodings: string[];

<<<<<<< HEAD
  if (params.conditionType === ConditionalTransferType.HashlockTransfer) {
    const blockNumberRes = await chainReader!.getBlockNumber(channel.networkContext.chainId);
    if (blockNumberRes.isError) {
      return Result.fail(new InvalidTransferType(blockNumberRes.getError()!.message));
    }
    const blockNumber = blockNumberRes.getValue();
    transferDefinition = chainAddresses[channel.networkContext.chainId].HashlockTransferDefinition;
=======
  if (params.conditionType === ConditionalTransferType.LinkedTransfer) {
    transferDefinition = chainAddresses[channel.networkContext.chainId].linkedTransferAddress;
>>>>>>> c5485b38
    transferInitialState = {
      balance: {
        amount: [amount, "0"],
        to: [signer.address, channelCounterparty],
      },
      lockHash: details.lockHash,
      expiry: details.timelock
        ? BigNumber.from(blockNumber)
            .add(details.timelock)
            .toString()
        : "0",
    };
    encodings = [HashlockTransferStateEncoding, HashlockTransferResolverEncoding];
  } else {
    return Result.fail(new InvalidTransferType(params.conditionType));
  }

  return Result.ok({
    channelAddress,
    amount,
    assetId,
    transferDefinition: transferDefinition!,
    transferInitialState,
    timeout: timeout || DEFAULT_TRANSFER_TIMEOUT.toString(),
    encodings,
    meta: {
      ...(baseRoutingMeta ?? {}),
      ...(providedMeta ?? {}),
    },
  });
}

export function convertResolveConditionParams(
  params: EngineParams.ResolveTransfer,
  transfer: FullTransferState,
): Result<ResolveTransferParams, InvalidTransferType> {
  const { channelAddress, details, meta } = params;
  let transferResolver: HashlockTransferResolver;

  if (params.conditionType == ConditionalTransferType.HashlockTransfer) {
    transferResolver = {
      preImage: details.preImage,
    };
  } else {
    return Result.fail(new InvalidTransferType(params.conditionType));
  }

  return Result.ok({
    channelAddress,
    transferId: transfer.transferId,
    transferResolver,
    meta: { details: meta ?? {} },
  });
}

export async function convertWithdrawParams(
  params: EngineParams.Withdraw,
  signer: IChannelSigner,
  channel: FullChannelState,
  chainAddresses: ChainAddresses,
): Promise<Result<CreateTransferParams, InvalidTransferType>> {
  const { channelAddress, assetId, recipient, fee } = params;

  // If there is a fee being charged, add the fee to the amount.
  const amount = fee
    ? BigNumber.from(params.amount)
        .add(fee)
        .toString()
    : params.amount;

  const commitment = new WithdrawCommitment(
    channel.channelAddress,
    channel.alice,
    channel.bob,
    params.recipient,
    assetId,
    // Important: Use params.amount here which doesn't include fee!!
    params.amount,
    // Use channel nonce as a way to keep withdraw hashes unique
    channel.nonce.toString(),
  );

  const initiatorSignature = await signer.signMessage(commitment.hashToSign());

  const channelCounterparty = channel.alice === signer.address ? channel.bob : channel.alice;

  const transferInitialState: WithdrawState = {
    balance: {
      amount: [amount, "0"],
      to: [recipient, channelCounterparty],
    },
    initiatorSignature,
    initiator: signer.address,
    responder: channelCounterparty,
    data: commitment.hashToSign(),
    nonce: channel.nonce.toString(),
    fee: fee ? fee : "0",
  };

  return Result.ok({
    channelAddress,
    amount,
    assetId,
    transferDefinition: chainAddresses[channel.networkContext.chainId].withdrawAddress!,
    transferInitialState,
    timeout: DEFAULT_TRANSFER_TIMEOUT.toString(),
    encodings: [WithdrawStateEncoding, WithdrawResolverEncoding],
    // Note: we MUST include withdrawNonce in meta. The counterparty will NOT have the same nonce on their end otherwise.
    meta: {
      withdrawNonce: channel.nonce.toString(),
    },
  });
}<|MERGE_RESOLUTION|>--- conflicted
+++ resolved
@@ -62,7 +62,6 @@
   let transferInitialState: HashlockTransferState;
   let encodings: string[];
 
-<<<<<<< HEAD
   if (params.conditionType === ConditionalTransferType.HashlockTransfer) {
     const blockNumberRes = await chainReader!.getBlockNumber(channel.networkContext.chainId);
     if (blockNumberRes.isError) {
@@ -70,10 +69,6 @@
     }
     const blockNumber = blockNumberRes.getValue();
     transferDefinition = chainAddresses[channel.networkContext.chainId].HashlockTransferDefinition;
-=======
-  if (params.conditionType === ConditionalTransferType.LinkedTransfer) {
-    transferDefinition = chainAddresses[channel.networkContext.chainId].linkedTransferAddress;
->>>>>>> c5485b38
     transferInitialState = {
       balance: {
         amount: [amount, "0"],
