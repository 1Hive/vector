--- conflicted
+++ resolved
@@ -304,13 +304,8 @@
 
     describe("should validate parameters", () => {
       const validParams: CreateTransferParams = {
-<<<<<<< HEAD
-        channelAddress: mkAddress("0xccc"),
+        channelAddress,
         balance: { to: [mkAddress("0x111"), mkAddress("0x222")], amount: ["123214", "0"] },
-=======
-        channelAddress,
-        amount: "123214",
->>>>>>> df7854e3
         assetId: mkAddress("0xaaa"),
         transferDefinition: mkAddress("0xdef"),
         transferInitialState: createTestHashlockTransferState(),
