import {
  FullChannelState,
  IVectorChainService,
  MinimalTransaction,
  ChainError,
  Result,
  ERC20Abi,
  IChainServiceStore,
  TransactionReason,
  FullTransferState,
  UINT_MAX,
  jsonifyError,
  ChainServiceEvents,
  ChainServiceEvent,
  ChainServiceEventMap,
  StringifiedTransactionReceipt,
  StringifiedTransactionResponse,
  TransactionResponseWithResult,
  getConfirmationsForChain,
} from "@connext/vector-types";
import {
  delay,
  encodeTransferResolver,
  encodeTransferState,
  getRandomBytes32,
  generateMerkleTreeData,
} from "@connext/vector-utils";
import { Signer } from "@ethersproject/abstract-signer";
import { BigNumber } from "@ethersproject/bignumber";
import { Contract } from "@ethersproject/contracts";
import { JsonRpcProvider, TransactionReceipt, TransactionResponse } from "@ethersproject/providers";
import { Wallet } from "@ethersproject/wallet";
import { BaseLogger } from "pino";
import PriorityQueue from "p-queue";
import { AddressZero, HashZero } from "@ethersproject/constants";
import { Evt } from "evt";

import { ChannelFactory, VectorChannel } from "../artifacts";

import { EthereumChainReader } from "./ethReader";
import { parseUnits } from "ethers/lib/utils";

export const EXTRA_GAS = 50_000;
export const BIG_GAS_LIMIT = BigNumber.from(1_000_000); // 1M gas should cover all Connext txs

export const waitForTransaction = async (
  provider: JsonRpcProvider,
  transactionHash: string,
  confirmations?: number,
  timeout?: number,
): Promise<Result<TransactionReceipt, ChainError>> => {
  try {
    const receipt = await provider.waitForTransaction(transactionHash, confirmations, timeout);
    if (receipt.status === 0) {
      return Result.fail(new ChainError(ChainError.reasons.TxReverted, { receipt }));
    }
    return Result.ok(receipt);
  } catch (e) {
    return Result.fail(e);
  }
};
export class EthereumChainService extends EthereumChainReader implements IVectorChainService {
  private signers: Map<number, Signer> = new Map();
  private queue: PriorityQueue = new PriorityQueue({ concurrency: 1 });
  private evts: { [eventName in ChainServiceEvent]: Evt<ChainServiceEventMap[eventName]> } = {
    ...this.disputeEvts,
    [ChainServiceEvents.TRANSACTION_SUBMITTED]: new Evt(),
    [ChainServiceEvents.TRANSACTION_MINED]: new Evt(),
    [ChainServiceEvents.TRANSACTION_FAILED]: new Evt(),
  };
  constructor(
    private readonly store: IChainServiceStore,
    chainProviders: { [chainId: string]: JsonRpcProvider },
    signer: string | Signer,
    log: BaseLogger,
    private readonly defaultRetries = 3,
  ) {
    super(chainProviders, log.child({ module: "EthereumChainService" }));
    Object.entries(chainProviders).forEach(([chainId, provider]) => {
      this.signers.set(
        parseInt(chainId),
        typeof signer === "string" ? new Wallet(signer, provider) : (signer.connect(provider) as Signer),
      );
    });
  }

  async speedUpTx(
    chainId: number,
    tx: MinimalTransaction & { transactionHash: string; nonce: number },
  ): Promise<Result<TransactionResponseWithResult, ChainError>> {
    const method = "speedUpTx";
    const methodId = getRandomBytes32();
    this.log.info({ method, methodId, transactionHash: tx.transactionHash }, "Method started");
    const signer = this.signers.get(chainId);
    if (!signer?._isSigner) {
      return Result.fail(new ChainError(ChainError.reasons.SignerNotFound));
    }

    // Make sure tx is not mined already
    let receipt: TransactionResponse | null;
    try {
      receipt = await signer.provider!.getTransaction(tx.transactionHash);
    } catch (e) {
      return Result.fail(
        new ChainError(ChainError.reasons.TxNotFound, { error: e.message, transactionHash: tx.transactionHash }),
      );
    }
    if (receipt && receipt.confirmations > 0) {
      return Result.fail(
        new ChainError(ChainError.reasons.TxAlreadyMined, {
          transactionHash: tx.transactionHash,
          confirmations: receipt.confirmations,
          blockNumber: receipt.blockNumber,
        }),
      );
    }

    // Safe to retry sending
    return this.sendTxWithRetries(tx.to, chainId, TransactionReason.speedUpTransaction, async () => {
      const price = await this.getGasPrice(chainId);
      if (price.isError) {
        throw price.getError()!;
      }
      const current = price.getValue().add(parseUnits("20", "gwei"));
      const increased = current.gt(receipt?.gasPrice ?? 0)
        ? current
        : BigNumber.from(receipt?.gasPrice ?? 0).add(parseUnits("20", "gwei"));
      return signer.sendTransaction({
        to: tx.to,
        data: tx.data,
        chainId,
        gasPrice: increased,
        nonce: tx.nonce,
        value: BigNumber.from(tx.value),
      });
    }) as Promise<Result<TransactionResponseWithResult, ChainError>>;
  }

<<<<<<< HEAD
=======
  async sendDisputeChannelTx(
    channelState: FullChannelState,
  ): Promise<Result<TransactionResponseWithResult, ChainError>> {
    const method = "sendDisputeChannelTx";
    const methodId = getRandomBytes32();
    this.log.info({ method, methodId, channelAddress: channelState.channelAddress }, "Method started");
    const signer = this.signers.get(channelState.networkContext.chainId);
    if (!signer?._isSigner) {
      return Result.fail(new ChainError(ChainError.reasons.SignerNotFound));
    }

    if (!channelState.latestUpdate.aliceSignature || !channelState.latestUpdate.bobSignature) {
      return Result.fail(new ChainError(ChainError.reasons.MissingSigs));
    }

    const code = await this.getCode(channelState.channelAddress, channelState.networkContext.chainId);
    if (code.isError) {
      return Result.fail(code.getError()!);
    }
    if (code.getValue() === "0x") {
      this.log.info(
        { method, methodId, channelAddress: channelState.channelAddress, chainId: channelState.networkContext.chainId },
        "Deploying channel",
      );

      const deploy = await this.sendDeployChannelTx(channelState);
      if (deploy.isError) {
        return Result.fail(deploy.getError()!);
      }
      this.log.debug(
        { method, methodId, channelAddress: channelState.channelAddress, transactionHash: deploy.getValue().hash },
        "Deploy channel tx",
      );
      const result = await deploy.getValue().completed();
      if (result.isError) {
        return Result.fail(result.getError()!);
      }
      this.log.info(
        {
          method,
          methodId,
          channelAddress: channelState.channelAddress,
          transactionHash: result.getValue().transactionHash,
        },
        "Channel deployed",
      );
    }

    return this.sendTxWithRetries(
      channelState.channelAddress,
      channelState.networkContext.chainId,
      TransactionReason.disputeChannel,
      () => {
        const channel = new Contract(channelState.channelAddress, VectorChannel.abi, signer);
        return channel.disputeChannel(
          channelState,
          channelState.latestUpdate.aliceSignature,
          channelState.latestUpdate.bobSignature,
        );
      },
    ) as Promise<Result<TransactionResponseWithResult, ChainError>>;
  }

  async sendDefundChannelTx(
    channelState: FullChannelState,
    assetsToDefund: string[] = channelState.assetIds,
    indices: string[] = [],
  ): Promise<Result<TransactionResponseWithResult, ChainError>> {
    const signer = this.signers.get(channelState.networkContext.chainId);
    if (!signer?._isSigner) {
      return Result.fail(new ChainError(ChainError.reasons.SignerNotFound));
    }

    if (!channelState.latestUpdate.aliceSignature || !channelState.latestUpdate.bobSignature) {
      return Result.fail(new ChainError(ChainError.reasons.MissingSigs));
    }
    return this.sendTxWithRetries(
      channelState.channelAddress,
      channelState.networkContext.chainId,
      TransactionReason.defundChannel,
      () => {
        const channel = new Contract(channelState.channelAddress, VectorChannel.abi, signer);
        return channel.defundChannel(
          channelState,
          assetsToDefund,
          indices.length > 0 ? indices : assetsToDefund.map((_asset, idx) => idx),
        );
      },
    ) as Promise<Result<TransactionResponseWithResult, ChainError>>;
  }

  async sendDisputeTransferTx(
    transferIdToDispute: string,
    activeTransfers: FullTransferState[],
  ): Promise<Result<TransactionResponseWithResult, ChainError>> {
    // Make sure transfer is active
    const transferState = activeTransfers.find((t) => t.transferId === transferIdToDispute);
    if (!transferState) {
      return Result.fail(
        new ChainError(ChainError.reasons.TransferNotFound, {
          transfer: transferIdToDispute,
          active: activeTransfers.map((t) => t.transferId),
        }),
      );
    }

    // Get signer
    const signer = this.signers.get(transferState.chainId);
    if (!signer?._isSigner) {
      return Result.fail(new ChainError(ChainError.reasons.SignerNotFound));
    }

    // Generate merkle root
    const { proof } = generateMerkleTreeData(activeTransfers, transferState);

    return this.sendTxWithRetries(
      transferState.channelAddress,
      transferState.chainId,
      TransactionReason.disputeTransfer,
      () => {
        const channel = new Contract(transferState.channelAddress, VectorChannel.abi, signer);
        return channel.disputeTransfer(transferState, proof);
      },
    ) as Promise<Result<TransactionResponseWithResult, ChainError>>;
  }

  async sendDefundTransferTx(
    transferState: FullTransferState,
    responderSignature: string = HashZero,
  ): Promise<Result<TransactionResponseWithResult, ChainError>> {
    const signer = this.signers.get(transferState.chainId);
    if (!signer?._isSigner) {
      return Result.fail(new ChainError(ChainError.reasons.SignerNotFound));
    }

    if (!transferState.transferResolver) {
      return Result.fail(new ChainError(ChainError.reasons.ResolverNeeded));
    }

    const encodedState = encodeTransferState(transferState.transferState, transferState.transferEncodings[0]);
    const encodedResolver = encodeTransferResolver(transferState.transferResolver, transferState.transferEncodings[1]);

    return this.sendTxWithRetries(
      transferState.channelAddress,
      transferState.chainId,
      TransactionReason.defundTransfer,
      () => {
        const channel = new Contract(transferState.channelAddress, VectorChannel.abi, signer);
        return channel.defundTransfer(transferState, encodedState, encodedResolver, responderSignature);
      },
    ) as Promise<Result<TransactionResponseWithResult, ChainError>>;
  }

  public async sendExitChannelTx(
    channelAddress: string,
    chainId: number,
    assetId: string,
    owner: string,
    recipient: string,
  ): Promise<Result<TransactionResponseWithResult, ChainError>> {
    const signer = this.signers.get(chainId);
    if (!signer?._isSigner) {
      return Result.fail(new ChainError(ChainError.reasons.SignerNotFound));
    }
    this.log.info({ channelAddress, chainId, assetId, owner, recipient }, "Defunding channel");

    return this.sendTxWithRetries(channelAddress, chainId, TransactionReason.exitChannel, () => {
      const channel = new Contract(channelAddress, VectorChannel.abi, signer);
      return channel.exit(assetId, owner, recipient);
    }) as Promise<Result<TransactionResponseWithResult, ChainError>>;
  }

>>>>>>> 460d37c8
  public async sendDeployChannelTx(
    channelState: FullChannelState,
    deposit?: { amount: string; assetId: string }, // Included IFF createChannelAndDepositAlice
  ): Promise<Result<TransactionResponseWithResult, ChainError>> {
    const method = "sendDeployChannelTx";
    const methodId = getRandomBytes32();
    const signer = this.signers.get(channelState.networkContext.chainId);
    if (!signer?._isSigner) {
      return Result.fail(new ChainError(ChainError.reasons.SignerNotFound));
    }
    const sender = await signer.getAddress();

    // check if multisig must be deployed
    const multisigRes = await this.getCode(channelState.channelAddress, channelState.networkContext.chainId);

    if (multisigRes.isError) {
      return Result.fail(multisigRes.getError()!);
    }

    if (multisigRes.getValue() !== `0x`) {
      return Result.fail(new ChainError(ChainError.reasons.MultisigDeployed));
    }

    const channelFactory = new Contract(channelState.networkContext.channelFactoryAddress, ChannelFactory.abi, signer);

    // If there is no deposit information, just create the channel
    if (!deposit) {
      // Deploy multisig tx
      this.log.info(
        { channelAddress: channelState.channelAddress, sender, method, methodId },
        "Deploying channel without deposit",
      );
      const result = await this.sendTxWithRetries(
        channelState.channelAddress,
        channelState.networkContext.chainId,
        TransactionReason.deploy,
        async () => {
          const gasPrice = await this.getGasPrice(channelState.networkContext.chainId);
          if (gasPrice.isError) {
            Result.fail(gasPrice.getError()!);
          }
          const multisigRes = await this.getCode(channelState.channelAddress, channelState.networkContext.chainId);
          if (multisigRes.isError) {
            return Result.fail(multisigRes.getError()!);
          }
          if (multisigRes.getValue() !== `0x`) {
            return undefined;
          }
          return channelFactory.createChannel(channelState.alice, channelState.bob, {
            gasPrice: gasPrice.getValue(),
            gasLimit: BIG_GAS_LIMIT,
          });
        },
      );
      if (result.isError) {
        return result as Result<any, ChainError>;
      }
      if (!result.getValue()) {
        return Result.fail(new ChainError(ChainError.reasons.MultisigDeployed));
      }
      return result as Result<TransactionResponseWithResult>;
    }

    // Deploy a channel with a deposit (only alice can do this)
    if (sender !== channelState.alice) {
      return Result.fail(
        new ChainError(ChainError.reasons.FailedToDeploy, {
          message: "Sender is not alice",
          sender,
          alice: channelState.alice,
          channel: channelState.channelAddress,
        }),
      );
    }

    const { assetId, amount } = deposit;

    const balanceRes = await this.getOnchainBalance(assetId, channelState.alice, channelState.networkContext.chainId);
    if (balanceRes.isError) {
      return Result.fail(balanceRes.getError()!);
    }
    const balance = balanceRes.getValue();
    if (balance.lt(amount)) {
      return Result.fail(
        new ChainError(ChainError.reasons.NotEnoughFunds, {
          balance: balance.toString(),
          amount,
          assetId,
          chainId: channelState.networkContext.chainId,
        }),
      );
    }
    this.log.info(
      { balance: balance.toString(), method, methodId, assetId, chainId: channelState.networkContext.chainId },
      "Onchain balance sufficient",
    );

    // Handle eth deposits
    if (assetId === AddressZero) {
      return this.sendTxWithRetries(
        channelState.channelAddress,
        channelState.networkContext.chainId,
        TransactionReason.deployWithDepositAlice,
        async () => {
          const multisigRes = await this.getCode(channelState.channelAddress, channelState.networkContext.chainId);
          if (multisigRes.isError) {
            return Result.fail(multisigRes.getError()!);
          }
          if (multisigRes.getValue() !== `0x`) {
            // multisig deployed, just send deposit
            return this.sendDepositATx(channelState, amount, AddressZero);
          }
          const gasPrice = await this.getGasPrice(channelState.networkContext.chainId);
          if (gasPrice.isError) {
            Result.fail(gasPrice.getError()!);
          }
          // otherwise deploy with deposit
          return channelFactory.createChannelAndDepositAlice(channelState.alice, channelState.bob, assetId, amount, {
            value: amount,
            gasPrice: gasPrice.getValue(),
            gasLimit: BIG_GAS_LIMIT,
          });
        },
      ) as Promise<Result<TransactionResponseWithResult, ChainError>>;
    }

    // Must be token deposit, first approve the token transfer
    this.log.info({ assetId, amount, channel: channelState.channelAddress, sender }, "Approving tokens");
    const approveRes = await this.approveTokens(
      channelState.channelAddress,
      channelState.networkContext.channelFactoryAddress,
      sender,
      amount,
      assetId,
      channelState.networkContext.chainId,
    );
    if (approveRes.isError) {
      return Result.fail(approveRes.getError()!);
    }
    if (approveRes.getValue()) {
      const receipt = await approveRes.getValue()!.wait(getConfirmationsForChain(channelState.networkContext.chainId));
      if (receipt.status === 0) {
        return Result.fail(new ChainError(ChainError.reasons.TxReverted, { receipt }));
      }
      this.log.info({ txHash: receipt.transactionHash, method, assetId }, "Token approval confirmed");
    }
    return this.sendTxWithRetries(
      channelState.channelAddress,
      channelState.networkContext.chainId,
      TransactionReason.deployWithDepositAlice,
      async () => {
        const multisigRes = await this.getCode(channelState.channelAddress, channelState.networkContext.chainId);
        if (multisigRes.isError) {
          return Result.fail(multisigRes.getError()!);
        }
        if (multisigRes.getValue() !== `0x`) {
          // multisig deployed, just send deposit (will check allowance)
          return this.sendDepositATx(channelState, amount, assetId);
        }
        const gasPrice = await this.getGasPrice(channelState.networkContext.chainId);
        if (gasPrice.isError) {
          Result.fail(gasPrice.getError()!);
        }
        return channelFactory.createChannelAndDepositAlice(channelState.alice, channelState.bob, assetId, amount, {
          gasPrice: gasPrice.getValue(),
          gasLimit: BIG_GAS_LIMIT,
        });
      },
    ) as Promise<Result<TransactionResponseWithResult, ChainError>>;
  }

  public async sendWithdrawTx(
    channelState: FullChannelState,
    minTx: MinimalTransaction,
  ): Promise<Result<TransactionResponseWithResult, ChainError>> {
    const method = "sendWithdrawTx";
    const methodId = getRandomBytes32();
    const signer = this.signers.get(channelState.networkContext.chainId);
    if (!signer?._isSigner) {
      return Result.fail(new ChainError(ChainError.reasons.SignerNotFound));
    }
    const sender = await signer.getAddress();

    if (channelState.alice !== sender && channelState.bob !== sender) {
      return Result.fail(new ChainError(ChainError.reasons.SenderNotInChannel));
    }

    // check if multisig must be deployed
    const multisigRes = await this.getCode(channelState.channelAddress, channelState.networkContext.chainId);

    if (multisigRes.isError) {
      return Result.fail(multisigRes.getError()!);
    }

    if (multisigRes.getValue() === `0x`) {
      // Deploy multisig tx
      this.log.info({ channelAddress: channelState.channelAddress, sender, method, methodId }, "Deploying channel");
      const txRes = await this.sendDeployChannelTx(channelState);
      if (txRes.isError && txRes.getError()?.message !== ChainError.reasons.MultisigDeployed) {
        return Result.fail(
          new ChainError(ChainError.reasons.FailedToDeploy, {
            method,
            error: txRes.getError()!.message,
            channel: channelState.channelAddress,
          }),
        );
      }
      const deployTx = txRes.isError ? undefined : txRes.getValue();
      if (deployTx) {
        this.log.info({ method, methodId, deployTx: deployTx.hash }, "Deploy tx broadcast");
        try {
          this.log.debug(
            {
              method,
              methodId,
            },
            "Waiting for event to be emitted",
          );
          const receipt = await deployTx.wait(getConfirmationsForChain(channelState.networkContext.chainId));
          if (receipt.status === 0) {
            return Result.fail(
              new ChainError(ChainError.reasons.TxReverted, {
                receipt,
                deployTx: deployTx.hash,
                channel: channelState.channelAddress,
                chainId: channelState.networkContext.chainId,
              }),
            );
          }
        } catch (e) {
          this.log.error({ method, methodId, error: jsonifyError(e) }, "Caught error waiting for tx");
          return Result.fail(
            new ChainError(ChainError.reasons.FailedToDeploy, {
              error: e.message,
              deployTx: deployTx.hash,
              channel: channelState.channelAddress,
              chainId: channelState.networkContext.chainId,
            }),
          );
        }
        this.log.debug({ method, methodId }, "Deploy tx mined");
      } else {
        this.log.info({ method, methodId }, "Multisig already deployed");
      }
    }

    this.log.info({ sender, method, methodId, channel: channelState.channelAddress }, "Sending withdraw tx to chain");
    return this.sendTxWithRetries(
      channelState.channelAddress,
      channelState.networkContext.chainId,
      TransactionReason.withdraw,
      async () => {
        const gasPriceRes = await this.getGasPrice(channelState.networkContext.chainId);
        if (gasPriceRes.isError) {
          throw gasPriceRes.getError()!;
        }
        const gasPrice = gasPriceRes.getValue();
        return signer.sendTransaction({ ...minTx, gasPrice, gasLimit: BIG_GAS_LIMIT, from: sender });
      },
    ) as Promise<Result<TransactionResponseWithResult, ChainError>>;
  }

  public async sendDepositTx(
    channelState: FullChannelState,
    sender: string,
    amount: string,
    assetId: string,
  ): Promise<Result<TransactionResponseWithResult, ChainError>> {
    const method = "sendDepositTx";
    const methodId = getRandomBytes32();
    const signer = this.signers.get(channelState.networkContext.chainId);
    if (!signer?._isSigner) {
      return Result.fail(new ChainError(ChainError.reasons.SignerNotFound));
    }

    if (channelState.alice !== sender && channelState.bob !== sender) {
      return Result.fail(new ChainError(ChainError.reasons.SenderNotInChannel));
    }

    const toDeposit = BigNumber.from(amount);
    if (toDeposit.isNegative()) {
      return Result.fail(new ChainError(ChainError.reasons.NegativeDepositAmount));
    }

    // first check if multisig is needed to deploy
    const multisigRes = await this.getCode(channelState.channelAddress, channelState.networkContext.chainId);

    if (multisigRes.isError) {
      return Result.fail(multisigRes.getError()!);
    }

    const multisigCode = multisigRes.getValue();
    // alice needs to deploy the multisig
    if (multisigCode === `0x` && sender === channelState.alice) {
      this.log.info(
        {
          method,
          methodId,
          channelAddress: channelState.channelAddress,
          assetId,
          amount,
          senderAddress: await signer.getAddress(),
        },
        `Deploying channel with deposit`,
      );
      return this.sendDeployChannelTx(channelState, { amount, assetId });
    }

    const balanceRes = await this.getOnchainBalance(assetId, sender, channelState.networkContext.chainId);
    if (balanceRes.isError) {
      return Result.fail(balanceRes.getError()!);
    }
    const balance = balanceRes.getValue();
    if (balance.lt(amount)) {
      return Result.fail(
        new ChainError(ChainError.reasons.NotEnoughFunds, {
          balance: balance.toString(),
          amount,
          assetId,
          chainId: channelState.networkContext.chainId,
        }),
      );
    }
    this.log.info(
      { balance: balance.toString(), method, methodId, assetId, chainId: channelState.networkContext.chainId },
      "Onchain balance sufficient",
    );

    this.log.info({ method, methodId, assetId, amount }, "Channel is deployed, sending deposit");
    if (sender === channelState.alice) {
      this.log.info(
        { method, sender, alice: channelState.alice, bob: channelState.bob },
        "Detected participant A, sending tx",
      );
      const txRes = await this.sendDepositATx(channelState, amount, assetId);
      if (txRes.isError) {
        this.log.error({ method, error: txRes.getError()?.message }, "Error sending tx");
      } else {
        this.log.info({ method, txHash: txRes.getValue().hash }, "Submitted tx");
      }
      return txRes;
    } else {
      this.log.info(
        { method, sender, alice: channelState.alice, bob: channelState.bob },
        "Detected participant B, sendng tx",
      );
      const txRes = await this.sendDepositBTx(channelState, amount, assetId);
      if (txRes.isError) {
        this.log.error({ method, error: txRes.getError()?.message }, "Error sending tx");
      } else {
        this.log.info({ method, txHash: txRes.getValue().hash }, "Submitted tx");
      }
      return txRes;
    }
  }

  ////////////////////////////
  /// CHAIN SERVICE EVENTS
  public on<T extends ChainServiceEvent>(
    event: T,
    callback: (payload: ChainServiceEventMap[T]) => void | Promise<void>,
    filter: (payload: ChainServiceEventMap[T]) => boolean = () => true,
  ): void {
    (this.evts[event].pipe(filter) as Evt<ChainServiceEventMap[T]>).attach(callback);
  }

  public once<T extends ChainServiceEvent>(
    event: T,
    callback: (payload: ChainServiceEventMap[T]) => void | Promise<void>,
    filter: (payload: ChainServiceEventMap[T]) => boolean = () => true,
  ): void {
    (this.evts[event].pipe(filter) as Evt<ChainServiceEventMap[T]>).attachOnce(callback);
  }

  public off<T extends ChainServiceEvent>(event?: T): void {
    if (event) {
      this.evts[event].detach();
      return;
    }
    Object.values(this.evts).forEach((evt) => evt.detach());
  }

  public waitFor<T extends ChainServiceEvent>(
    event: T,
    timeout: number,
    filter: (payload: ChainServiceEventMap[T]) => boolean = () => true,
  ): Promise<ChainServiceEventMap[T]> {
    return this.evts[event].pipe(filter).waitFor(timeout) as Promise<ChainServiceEventMap[T]>;
  }

  ////////////////////////////
  /// INTERNAL METHODS
  public async sendTxWithRetries(
    channelAddress: string,
    chainId: number,
    reason: TransactionReason,
    // should return undefined IFF tx didnt send based on validation in
    // fn
    txFn: () => Promise<undefined | TransactionResponse>,
  ): Promise<Result<TransactionResponseWithResult | undefined, ChainError>> {
    const method = "sendTxWithRetries";
    const methodId = getRandomBytes32();
    const errors = [];
    for (let attempt = 1; attempt++; attempt < this.defaultRetries) {
      this.log.info(
        {
          method,
          methodId,
          retries: this.defaultRetries,
          attempt,
          channelAddress,
          reason,
        },
        "Attempting to send tx",
      );
      const response = await this.sendTxAndParseResponse(channelAddress, chainId, reason, txFn);
      console.log("response: ", response);
      if (!response.isError) {
        return response;
      }
      // Otherwise, handle error
      const error = response.getError()!;
      if (!error.canRetry) {
        this.log.error(
          { error: error.message, channelAddress, reason, stack: error.stack, method, methodId },
          "Failed to send tx, will not retry",
        );
        return response;
      }
      // wait before retrying
      errors.push(error);
      this.log.warn(
        { error: error.message, channelAddress, attempt, retries: this.defaultRetries, method, methodId },
        "Tx failed, waiting before retry",
      );
      await delay(1000);
    }
    return Result.fail(
      new ChainError(ChainError.reasons.FailedToSendTx, {
        errors: errors.map((e) => e.message).toString(),
        retries: this.defaultRetries,
        channelAddress,
        reason,
      }),
    );
  }

  public async sendTxAndParseResponse(
    channelAddress: string,
    chainId: number,
    reason: TransactionReason,
    txFn: () => Promise<undefined | TransactionResponse>,
  ): Promise<Result<TransactionResponseWithResult | undefined, ChainError>> {
    try {
      const response = await this.queue.add(async () => {
        const response = await txFn();

        if (!response) {
          this.log.warn({ channelAddress, reason }, "Did not attempt tx");
          return response;
        }

        // save to store
        await this.store.saveTransactionResponse(channelAddress, reason, response);
        this.evts[ChainServiceEvents.TRANSACTION_SUBMITTED].post({
          response: Object.fromEntries(
            Object.entries(response).map(([key, value]) => {
              return [key, BigNumber.isBigNumber(value) ? value.toString() : value];
            }),
          ) as StringifiedTransactionResponse,
          channelAddress,
          reason,
        });

        // Register callbacks for saving tx, then return
        response
          .wait(getConfirmationsForChain(chainId))
          .then(async (receipt) => {
            if (receipt.status === 0) {
              this.log.error({ method: "sendTxAndParseResponse", receipt }, "Transaction reverted");
              await this.store.saveTransactionFailure(channelAddress, response.hash, "Tx reverted");
              this.evts[ChainServiceEvents.TRANSACTION_FAILED].post({
                receipt: Object.fromEntries(
                  Object.entries(receipt).map(([key, value]) => {
                    return [key, BigNumber.isBigNumber(value) ? value.toString() : value];
                  }),
                ) as StringifiedTransactionReceipt,
                channelAddress,
                reason,
              });
            } else {
              await this.store.saveTransactionReceipt(channelAddress, receipt);
              this.evts[ChainServiceEvents.TRANSACTION_MINED].post({
                receipt: Object.fromEntries(
                  Object.entries(receipt).map(([key, value]) => {
                    return [key, BigNumber.isBigNumber(value) ? value.toString() : value];
                  }),
                ) as StringifiedTransactionReceipt,
                channelAddress,
                reason,
              });
            }
          })
          .catch(async (e) => {
            this.log.error({ method: "sendTxAndParseResponse", error: jsonifyError(e) }, "Transaction reverted");
            await this.store.saveTransactionFailure(channelAddress, response.hash, e.message);
            this.evts[ChainServiceEvents.TRANSACTION_FAILED].post({
              error: e,
              channelAddress,
              reason,
            });
          });
        return response;
      });

      if (!response) {
        return Result.ok(response);
      }

      // add completed function
      return Result.ok({
        ...response,
        completed: async (confirmations?: number) => {
          try {
            const receipt = await response.wait(confirmations);
            if (receipt.status === 0) {
              return Result.fail(new ChainError(ChainError.reasons.TxReverted, { receipt }));
            }
            return Result.ok(receipt);
          } catch (e) {
            return Result.fail(new ChainError(e.message, { stack: e.stack, channelAddress, reason }));
          }
        },
      });
    } catch (e) {
      // Don't save tx if it failed to submit, only if it fails to mine
      let error = e;
      if (e.message.includes("sender doesn't have enough funds")) {
        error = new ChainError(ChainError.reasons.NotEnoughFunds);
      }
      return Result.fail(error);
    }
  }

  public async approveTokens(
    channelAddress: string,
    spender: string,
    owner: string,
    depositAmount: string,
    assetId: string,
    chainId: number,
    approvalAmount: string = UINT_MAX,
  ): Promise<Result<TransactionResponseWithResult | undefined, ChainError>> {
    const method = "approveTokens";
    this.log.debug(
      {
        method,
        channelAddress,
        spender,
        owner,
        approvalAmount,
        depositAmount,
        assetId,
        chainId,
      },
      "Method started",
    );
    const signer = this.signers.get(chainId);
    if (!signer?._isSigner) {
      return Result.fail(new ChainError(ChainError.reasons.SignerNotFound));
    }

    this.log.info({ method, assetId, spender, owner, channelAddress }, "Checking allowance");
    const erc20 = new Contract(assetId, ERC20Abi, signer);
    const allowanceRes = await this.getTokenAllowance(assetId, owner, spender, chainId);
    if (allowanceRes.isError) {
      this.log.error(
        {
          method,
          spender,
          owner,
          assetId,
          error: allowanceRes.getError()?.message,
        },
        "Error checking approved tokens for deposit A",
      );
      return Result.fail(allowanceRes.getError()!);
    }
    const allowance = allowanceRes.getValue();
    this.log.info(
      { method, assetId, spender, owner, channelAddress, allowance: allowance.toString(), depositAmount },
      "Retrieved allowance",
    );

    if (BigNumber.from(allowanceRes.getValue()).gte(depositAmount)) {
      this.log.info(
        {
          method,
          assetId,
          channelAddress,
        },
        "Allowance is sufficient",
      );
      return Result.ok(undefined);
    }
    this.log.info(
      {
        method,
        assetId,
        channelAddress,
        spender,
        owner,
        approvalAmount,
      },
      "Approving tokens",
    );
    const approveRes = await this.sendTxWithRetries(
      channelAddress,
      chainId,
      TransactionReason.approveTokens,
      async () => {
        const gasPriceRes = await this.getGasPrice(chainId);
        if (gasPriceRes.isError) {
          throw gasPriceRes.getError()!;
        }
        const gasPrice = gasPriceRes.getValue();
        return erc20.approve(spender, approvalAmount, { gasPrice });
      },
    );
    if (approveRes.isError) {
      this.log.error(
        {
          method,
          spender,
          owner,
          assetId,
          approvalAmount,
          allowance: allowance.toString(),
          error: approveRes.getError()?.message,
        },
        "Error approving tokens for deposit A",
      );
      return approveRes;
    }
    const approveTx = approveRes.getValue();
    this.log.info({ txHash: approveTx!.hash, method, assetId, approvalAmount }, "Approve token tx submitted");
    return approveRes;
  }

  public async sendDepositATx(
    channelState: FullChannelState,
    amount: string,
    assetId: string,
  ): Promise<Result<TransactionResponseWithResult, ChainError>> {
    const method = "sendDepositATx";
    const methodId = getRandomBytes32();
    const signer = this.signers.get(channelState.networkContext.chainId);
    if (!signer?._isSigner) {
      return Result.fail(new ChainError(ChainError.reasons.SignerNotFound));
    }

    const vectorChannel = new Contract(channelState.channelAddress, VectorChannel.abi, signer);
    if (assetId !== AddressZero) {
      // need to approve
      this.log.info({ method, methodId, assetId, channelAddress: channelState.channelAddress }, "Approving token");
      const approveRes = await this.approveTokens(
        channelState.channelAddress,
        channelState.channelAddress,
        channelState.alice,
        amount,
        assetId,
        channelState.networkContext.chainId,
      );
      if (approveRes.isError) {
        this.log.error(
          {
            method,
            methodId,
            channelAddress: channelState.channelAddress,
            error: approveRes.getError()?.message,
          },
          "Error approving tokens for deposit A",
        );
        return Result.fail(approveRes.getError()!);
      }
      const approveTx = approveRes.getValue();
      if (approveTx) {
        const receipt = await approveTx.wait();
        if (receipt.status === 0) {
          return Result.fail(new ChainError(ChainError.reasons.TxReverted, { receipt }));
        }
      }
      this.log.info({ txHash: approveTx?.hash, method, methodId, assetId }, "Token approval confirmed");
      return this.sendTxWithRetries(
        channelState.channelAddress,
        channelState.networkContext.chainId,
        TransactionReason.depositA,
        async () => {
          const gasPriceRes = await this.getGasPrice(channelState.networkContext.chainId);
          if (gasPriceRes.isError) {
            throw gasPriceRes.getError()!;
          }
          const gasPrice = gasPriceRes.getValue();
          return vectorChannel.depositAlice(assetId, amount, { gasPrice });
        },
      ) as Promise<Result<TransactionResponseWithResult, ChainError>>;
    }
    return this.sendTxWithRetries(
      channelState.channelAddress,
      channelState.networkContext.chainId,
      TransactionReason.depositA,
      async () => {
        const gasPriceRes = await this.getGasPrice(channelState.networkContext.chainId);
        if (gasPriceRes.isError) {
          throw gasPriceRes.getError()!;
        }
        const gasPrice = gasPriceRes.getValue();
        return vectorChannel.depositAlice(assetId, amount, { value: amount, gasPrice });
      },
    ) as Promise<Result<TransactionResponseWithResult, ChainError>>;
  }

  public async sendDepositBTx(
    channelState: FullChannelState,
    amount: string,
    assetId: string,
  ): Promise<Result<TransactionResponseWithResult, ChainError>> {
    const signer = this.signers.get(channelState.networkContext.chainId);
    if (!signer?._isSigner) {
      return Result.fail(new ChainError(ChainError.reasons.SignerNotFound));
    }
    const sender = await signer.getAddress();

    if (assetId === AddressZero) {
      return this.sendTxWithRetries(
        channelState.channelAddress,
        channelState.networkContext.chainId,
        TransactionReason.depositB,
        async () => {
          const gasPriceRes = await this.getGasPrice(channelState.networkContext.chainId);
          if (gasPriceRes.isError) {
            throw gasPriceRes.getError()!;
          }
          const gasPrice = gasPriceRes.getValue();
          return signer.sendTransaction({
            data: "0x",
            to: channelState.channelAddress,
            value: BigNumber.from(amount),
            chainId: channelState.networkContext.chainId,
            gasPrice,
            from: sender,
          });
        },
      ) as Promise<Result<TransactionResponseWithResult, ChainError>>;
    } else {
      const erc20 = new Contract(channelState.networkContext.channelFactoryAddress, ERC20Abi, signer);
      return this.sendTxWithRetries(
        channelState.channelAddress,
        channelState.networkContext.chainId,
        TransactionReason.depositB,
        async () => {
          const gasPriceRes = await this.getGasPrice(channelState.networkContext.chainId);
          if (gasPriceRes.isError) {
            throw gasPriceRes.getError()!;
          }
          const gasPrice = gasPriceRes.getValue();
          return erc20.transfer(channelState.channelAddress, amount, { gasPrice });
        },
      ) as Promise<Result<TransactionResponseWithResult, ChainError>>;
    }
  }

  async sendDisputeChannelTx(
    channelState: FullChannelState,
  ): Promise<Result<TransactionResponseWithResult, ChainError>> {
    const method = "sendDisputeChannelTx";
    const methodId = getRandomBytes32();
    this.log.info({ method, methodId, channelAddress: channelState.channelAddress }, "Method started");
    const signer = this.signers.get(channelState.networkContext.chainId);
    if (!signer?._isSigner) {
      return Result.fail(new ChainError(ChainError.reasons.SignerNotFound));
    }

    if (!channelState.latestUpdate.aliceSignature || !channelState.latestUpdate.bobSignature) {
      return Result.fail(new ChainError(ChainError.reasons.MissingSigs));
    }

    const code = await this.getCode(channelState.channelAddress, channelState.networkContext.chainId);
    if (code.isError) {
      return Result.fail(code.getError()!);
    }
    if (code.getValue() === "0x") {
      this.log.info(
        { method, methodId, channelAddress: channelState.channelAddress, chainId: channelState.networkContext.chainId },
        "Deploying channel",
      );
      const gasPrice = await this.getGasPrice(channelState.networkContext.chainId);
      if (gasPrice.isError) {
        Result.fail(gasPrice.getError()!);
      }

      const deploy = await this.sendDeployChannelTx(channelState);
      if (deploy.isError) {
        return Result.fail(deploy.getError()!);
      }
      this.log.debug(
        { method, methodId, channelAddress: channelState.channelAddress, transactionHash: deploy.getValue().hash },
        "Deploy channel tx",
      );
      const result = await deploy.getValue().completed();
      if (result.isError) {
        return Result.fail(result.getError()!);
      }
      this.log.info(
        {
          method,
          methodId,
          channelAddress: channelState.channelAddress,
          transactionHash: result.getValue().transactionHash,
        },
        "Channel deployed",
      );
    }

    return this.sendTxWithRetries(
      channelState.channelAddress,
      channelState.networkContext.chainId,
      TransactionReason.disputeChannel,
      () => {
        const channel = new Contract(channelState.channelAddress, VectorChannel.abi, signer);
        return channel.disputeChannel(
          channelState,
          channelState.latestUpdate.aliceSignature,
          channelState.latestUpdate.bobSignature,
        );
      },
    ) as Promise<Result<TransactionResponseWithResult, ChainError>>;
  }

  async sendDefundChannelTx(
    channelState: FullChannelState,
    assetsToDefund: string[] = channelState.assetIds,
    indices: string[] = [],
  ): Promise<Result<TransactionResponseWithResult, ChainError>> {
    const signer = this.signers.get(channelState.networkContext.chainId);
    if (!signer?._isSigner) {
      return Result.fail(new ChainError(ChainError.reasons.SignerNotFound));
    }

    if (!channelState.latestUpdate.aliceSignature || !channelState.latestUpdate.bobSignature) {
      return Result.fail(new ChainError(ChainError.reasons.MissingSigs));
    }
    return this.sendTxWithRetries(
      channelState.channelAddress,
      channelState.networkContext.chainId,
      TransactionReason.defundChannel,
      () => {
        const channel = new Contract(channelState.channelAddress, VectorChannel.abi, signer);
        return channel.defundChannel(
          channelState,
          assetsToDefund,
          indices.length > 0 ? indices : assetsToDefund.map((_asset, idx) => idx),
        );
      },
    ) as Promise<Result<TransactionResponseWithResult, ChainError>>;
  }

  async sendDisputeTransferTx(
    transferIdToDispute: string,
    activeTransfers: FullTransferState[],
  ): Promise<Result<TransactionResponseWithResult, ChainError>> {
    // Make sure transfer is active
    const transferState = activeTransfers.find((t) => t.transferId === transferIdToDispute);
    if (!transferState) {
      return Result.fail(
        new ChainError(ChainError.reasons.TransferNotFound, {
          transfer: transferIdToDispute,
          active: activeTransfers.map((t) => t.transferId),
        }),
      );
    }

    // Get signer
    const signer = this.signers.get(transferState.chainId);
    if (!signer?._isSigner) {
      return Result.fail(new ChainError(ChainError.reasons.SignerNotFound));
    }

    // Generate merkle root
    const hashes = activeTransfers.map((t) => bufferify(hashCoreTransferState(t)));
    const hash = bufferify(hashCoreTransferState(transferState));
    const merkle = new MerkleTree(hashes, keccak256);

    return this.sendTxWithRetries(
      transferState.channelAddress,
      transferState.chainId,
      TransactionReason.disputeTransfer,
      () => {
        const channel = new Contract(transferState.channelAddress, VectorChannel.abi, signer);
        return channel.disputeTransfer(transferState, merkle.getHexProof(hash));
      },
    ) as Promise<Result<TransactionResponseWithResult, ChainError>>;
  }

  async sendDefundTransferTx(
    transferState: FullTransferState,
    responderSignature: string = HashZero,
  ): Promise<Result<TransactionResponseWithResult, ChainError>> {
    const signer = this.signers.get(transferState.chainId);
    if (!signer?._isSigner) {
      return Result.fail(new ChainError(ChainError.reasons.SignerNotFound));
    }

    if (!transferState.transferResolver) {
      return Result.fail(new ChainError(ChainError.reasons.ResolverNeeded));
    }

    const encodedState = encodeTransferState(transferState.transferState, transferState.transferEncodings[0]);
    const encodedResolver = encodeTransferResolver(transferState.transferResolver, transferState.transferEncodings[1]);

    return this.sendTxWithRetries(
      transferState.channelAddress,
      transferState.chainId,
      TransactionReason.defundTransfer,
      () => {
        const channel = new Contract(transferState.channelAddress, VectorChannel.abi, signer);
        return channel.defundTransfer(transferState, encodedState, encodedResolver, responderSignature);
      },
    ) as Promise<Result<TransactionResponseWithResult, ChainError>>;
  }

  public async sendExitChannelTx(
    channelAddress: string,
    chainId: number,
    assetId: string,
    owner: string,
    recipient: string,
  ): Promise<Result<TransactionResponseWithResult, ChainError>> {
    const signer = this.signers.get(chainId);
    if (!signer?._isSigner) {
      return Result.fail(new ChainError(ChainError.reasons.SignerNotFound));
    }
    this.log.info({ channelAddress, chainId, assetId, owner, recipient }, "Defunding channel");

    return this.sendTxWithRetries(channelAddress, chainId, TransactionReason.exitChannel, () => {
      const channel = new Contract(channelAddress, VectorChannel.abi, signer);
      return channel.exit(assetId, owner, recipient);
    }) as Promise<Result<TransactionResponseWithResult, ChainError>>;
  }
}<|MERGE_RESOLUTION|>--- conflicted
+++ resolved
@@ -136,181 +136,6 @@
     }) as Promise<Result<TransactionResponseWithResult, ChainError>>;
   }
 
-<<<<<<< HEAD
-=======
-  async sendDisputeChannelTx(
-    channelState: FullChannelState,
-  ): Promise<Result<TransactionResponseWithResult, ChainError>> {
-    const method = "sendDisputeChannelTx";
-    const methodId = getRandomBytes32();
-    this.log.info({ method, methodId, channelAddress: channelState.channelAddress }, "Method started");
-    const signer = this.signers.get(channelState.networkContext.chainId);
-    if (!signer?._isSigner) {
-      return Result.fail(new ChainError(ChainError.reasons.SignerNotFound));
-    }
-
-    if (!channelState.latestUpdate.aliceSignature || !channelState.latestUpdate.bobSignature) {
-      return Result.fail(new ChainError(ChainError.reasons.MissingSigs));
-    }
-
-    const code = await this.getCode(channelState.channelAddress, channelState.networkContext.chainId);
-    if (code.isError) {
-      return Result.fail(code.getError()!);
-    }
-    if (code.getValue() === "0x") {
-      this.log.info(
-        { method, methodId, channelAddress: channelState.channelAddress, chainId: channelState.networkContext.chainId },
-        "Deploying channel",
-      );
-
-      const deploy = await this.sendDeployChannelTx(channelState);
-      if (deploy.isError) {
-        return Result.fail(deploy.getError()!);
-      }
-      this.log.debug(
-        { method, methodId, channelAddress: channelState.channelAddress, transactionHash: deploy.getValue().hash },
-        "Deploy channel tx",
-      );
-      const result = await deploy.getValue().completed();
-      if (result.isError) {
-        return Result.fail(result.getError()!);
-      }
-      this.log.info(
-        {
-          method,
-          methodId,
-          channelAddress: channelState.channelAddress,
-          transactionHash: result.getValue().transactionHash,
-        },
-        "Channel deployed",
-      );
-    }
-
-    return this.sendTxWithRetries(
-      channelState.channelAddress,
-      channelState.networkContext.chainId,
-      TransactionReason.disputeChannel,
-      () => {
-        const channel = new Contract(channelState.channelAddress, VectorChannel.abi, signer);
-        return channel.disputeChannel(
-          channelState,
-          channelState.latestUpdate.aliceSignature,
-          channelState.latestUpdate.bobSignature,
-        );
-      },
-    ) as Promise<Result<TransactionResponseWithResult, ChainError>>;
-  }
-
-  async sendDefundChannelTx(
-    channelState: FullChannelState,
-    assetsToDefund: string[] = channelState.assetIds,
-    indices: string[] = [],
-  ): Promise<Result<TransactionResponseWithResult, ChainError>> {
-    const signer = this.signers.get(channelState.networkContext.chainId);
-    if (!signer?._isSigner) {
-      return Result.fail(new ChainError(ChainError.reasons.SignerNotFound));
-    }
-
-    if (!channelState.latestUpdate.aliceSignature || !channelState.latestUpdate.bobSignature) {
-      return Result.fail(new ChainError(ChainError.reasons.MissingSigs));
-    }
-    return this.sendTxWithRetries(
-      channelState.channelAddress,
-      channelState.networkContext.chainId,
-      TransactionReason.defundChannel,
-      () => {
-        const channel = new Contract(channelState.channelAddress, VectorChannel.abi, signer);
-        return channel.defundChannel(
-          channelState,
-          assetsToDefund,
-          indices.length > 0 ? indices : assetsToDefund.map((_asset, idx) => idx),
-        );
-      },
-    ) as Promise<Result<TransactionResponseWithResult, ChainError>>;
-  }
-
-  async sendDisputeTransferTx(
-    transferIdToDispute: string,
-    activeTransfers: FullTransferState[],
-  ): Promise<Result<TransactionResponseWithResult, ChainError>> {
-    // Make sure transfer is active
-    const transferState = activeTransfers.find((t) => t.transferId === transferIdToDispute);
-    if (!transferState) {
-      return Result.fail(
-        new ChainError(ChainError.reasons.TransferNotFound, {
-          transfer: transferIdToDispute,
-          active: activeTransfers.map((t) => t.transferId),
-        }),
-      );
-    }
-
-    // Get signer
-    const signer = this.signers.get(transferState.chainId);
-    if (!signer?._isSigner) {
-      return Result.fail(new ChainError(ChainError.reasons.SignerNotFound));
-    }
-
-    // Generate merkle root
-    const { proof } = generateMerkleTreeData(activeTransfers, transferState);
-
-    return this.sendTxWithRetries(
-      transferState.channelAddress,
-      transferState.chainId,
-      TransactionReason.disputeTransfer,
-      () => {
-        const channel = new Contract(transferState.channelAddress, VectorChannel.abi, signer);
-        return channel.disputeTransfer(transferState, proof);
-      },
-    ) as Promise<Result<TransactionResponseWithResult, ChainError>>;
-  }
-
-  async sendDefundTransferTx(
-    transferState: FullTransferState,
-    responderSignature: string = HashZero,
-  ): Promise<Result<TransactionResponseWithResult, ChainError>> {
-    const signer = this.signers.get(transferState.chainId);
-    if (!signer?._isSigner) {
-      return Result.fail(new ChainError(ChainError.reasons.SignerNotFound));
-    }
-
-    if (!transferState.transferResolver) {
-      return Result.fail(new ChainError(ChainError.reasons.ResolverNeeded));
-    }
-
-    const encodedState = encodeTransferState(transferState.transferState, transferState.transferEncodings[0]);
-    const encodedResolver = encodeTransferResolver(transferState.transferResolver, transferState.transferEncodings[1]);
-
-    return this.sendTxWithRetries(
-      transferState.channelAddress,
-      transferState.chainId,
-      TransactionReason.defundTransfer,
-      () => {
-        const channel = new Contract(transferState.channelAddress, VectorChannel.abi, signer);
-        return channel.defundTransfer(transferState, encodedState, encodedResolver, responderSignature);
-      },
-    ) as Promise<Result<TransactionResponseWithResult, ChainError>>;
-  }
-
-  public async sendExitChannelTx(
-    channelAddress: string,
-    chainId: number,
-    assetId: string,
-    owner: string,
-    recipient: string,
-  ): Promise<Result<TransactionResponseWithResult, ChainError>> {
-    const signer = this.signers.get(chainId);
-    if (!signer?._isSigner) {
-      return Result.fail(new ChainError(ChainError.reasons.SignerNotFound));
-    }
-    this.log.info({ channelAddress, chainId, assetId, owner, recipient }, "Defunding channel");
-
-    return this.sendTxWithRetries(channelAddress, chainId, TransactionReason.exitChannel, () => {
-      const channel = new Contract(channelAddress, VectorChannel.abi, signer);
-      return channel.exit(assetId, owner, recipient);
-    }) as Promise<Result<TransactionResponseWithResult, ChainError>>;
-  }
-
->>>>>>> 460d37c8
   public async sendDeployChannelTx(
     channelState: FullChannelState,
     deposit?: { amount: string; assetId: string }, // Included IFF createChannelAndDepositAlice
